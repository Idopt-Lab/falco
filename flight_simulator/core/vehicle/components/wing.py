from flight_simulator.core.vehicle.component import Component

from lsdo_geo import construct_ffd_block_around_entities, construct_tight_fit_ffd_block
import lsdo_function_spaces as lfs
from typing import Union, List
from lsdo_geo.core.parameterization.volume_sectional_parameterization import (
    VolumeSectionalParameterization, VolumeSectionalParameterizationInputs
)
import csdl_alpha as csdl
import numpy as np
from dataclasses import dataclass
import lsdo_geo as lg
import time

in2m=0.0254
ft2m = 0.3048



@dataclass
class WingParameters:
    AR : Union[float, int, csdl.Variable]
    S_ref : Union[float, int, csdl.Variable]
    span : Union[float, int, csdl.Variable]
    sweep : Union[float, int, csdl.Variable]
    incidence : Union[float, int, csdl.Variable]
    taper_ratio : Union[float, int, csdl.Variable]
    dihedral : Union[float, int, csdl.Variable]
    root_twist_delta : Union[int, float, csdl.Variable, None]
    tip_twist_delta : Union[int, float, csdl.Variable, None]
    thickness_to_chord : Union[float, int, csdl.Variable] = 0.15
    thickness_to_chord_loc : float = 0.3
    MAC: Union[float, None] = None
    S_wet : Union[float, int, csdl.Variable, None]=None
    actuate_angle: csdl.Variable = None
    actuate_axis_location: Union[float, int, csdl.Variable, None] = 0.

@dataclass
class WingGeometricQuantities:
    span: csdl.Variable
    center_chord: csdl.Variable
    left_tip_chord: csdl.Variable
    right_tip_chord: csdl.Variable
    sweep_angle_left: csdl.Variable
    sweep_angle_right: csdl.Variable
    dihedral_angle_left: csdl.Variable
    dihedral_angle_right: csdl.Variable


class Wing(Component):
    """The wing component class.

    Parameters
    ----------
    - AR : aspect ratio
    - S_ref : reference area
    - span (None default)
    - dihedral (deg) (None default)
    - sweep (deg) (None default)
    - taper_ratio (None default)

    Note that parameters may be design variables for optimizaiton.
    If a geometry is provided, the geometry parameterization sovler
    will manipulate the geometry through free-form deformation such 
    that the wing geometry satisfies these parameters.

    Attributes
    ----------
    - parameters : data class storing the above parameters
    - geometry : b-spline set or subset containing the wing geometry
    - comps : dictionary for children components
    - quantities : dictionary for storing (solver) data (e.g., field data)
    """

    def __init__(
        self,
        AR : Union[int, float, csdl.Variable, None] = None, 
        S_ref : Union[int, float, csdl.Variable, None] = None,
        span : Union[int, float, csdl.Variable, None] = None, 
        dihedral : Union[int, float, csdl.Variable, None] = None, 
        sweep : Union[int, float, csdl.Variable, None] = None, 
        taper_ratio : Union[int, float, csdl.Variable, None] = None,
        incidence : Union[int, float, csdl.Variable] = 0, 
        root_twist_delta : Union[int, float, csdl.Variable] = 0,
        tip_twist_delta : Union[int, float, csdl.Variable] = 0,
        thickness_to_chord: float = 0.15,
        thickness_to_chord_loc: float = 0.3,
        actuate_angle: Union[float, int, csdl.Variable, None] = None,
        actuate_axis_location: Union[int, float, csdl.Variable, None] = 0.25,
        geometry : Union[lfs.FunctionSet, None]=None,
        parametric_geometry: List = None,
        tight_fit_ffd: bool = False,
        skip_ffd: bool = False,
        orientation: str = "horizontal",
        parameterization_solver = None,
        ffd_geometric_variables = None,
        **kwargs
    ) -> None:
        parameterization_solver = parameterization_solver
        ffd_geometric_variables = ffd_geometric_variables
        kwargs["do_not_remake_ffd_block"] = True
        super().__init__(geometry=geometry, **kwargs)
        
        
        # Do type checking 
        csdl.check_parameter(AR, "AR", types=(int, float, csdl.Variable), allow_none=True)
        csdl.check_parameter(S_ref, "S_ref", types=(int, float, csdl.Variable), allow_none=True)
        csdl.check_parameter(span, "span", types=(int, float, csdl.Variable), allow_none=True)
        csdl.check_parameter(dihedral, "dihedral", types=(int, float, csdl.Variable), allow_none=True)
        csdl.check_parameter(sweep, "sweep", types=(int, float, csdl.Variable), allow_none=True)
        csdl.check_parameter(incidence, "incidence", types=(int, float, csdl.Variable))
        csdl.check_parameter(taper_ratio, "taper_ratio", types=(int, float, csdl.Variable), allow_none=True)
        csdl.check_parameter(root_twist_delta, "root_twist_delta", types=(int, float, csdl.Variable))
        csdl.check_parameter(tip_twist_delta, "tip_twist_delta", types=(int, float, csdl.Variable))
        csdl.check_parameter(orientation, "orientation", values=["horizontal", "vertical"])

        # Check if wing is over-parameterized
        if all(arg is not None for arg in [AR, S_ref, span]):
            raise Exception("Wing comp over-parameterized: Cannot specifiy AR, S_ref, and span at the same time.")
        # Check if wing is under-parameterized
        if sum(1 for arg in [AR, S_ref, span] if arg is None) >= 2:
            raise Exception("Wing comp under-parameterized: Must specify two out of three: AR, S_ref, and span.")
        
        if orientation == "vertical" and dihedral is not None:
            raise ValueError("Cannot specify dihedral for vertical wing.")
           
        if incidence is not None:
            if incidence != 0.:
                self._incidence = self.apply_incidence(incidence)
            else:
                self._incidence = 0
        

        self._name = f"{self._name}"
        self._tight_fit_ffd = tight_fit_ffd
        self._orientation = orientation
        self.skip_ffd = skip_ffd
        self._skip_ffd = skip_ffd
        self.geometry = geometry

        
        # Assign parameters
        self.parameters : WingParameters =  WingParameters(
            AR=AR,
            S_ref=S_ref,
            span=span,
            sweep=sweep,
            incidence=incidence,
            dihedral=dihedral,
            taper_ratio=taper_ratio,
            root_twist_delta=root_twist_delta,
            tip_twist_delta=tip_twist_delta,
            thickness_to_chord=thickness_to_chord,
            thickness_to_chord_loc=thickness_to_chord_loc,
            actuate_angle=actuate_angle,
            actuate_axis_location=actuate_axis_location,
        )

        if taper_ratio is None:
            taper_ratio = 1
        if AR is not None and S_ref is not None:
            span = (AR * S_ref)**0.5
            self.parameters.span = span
            root_chord_input = 2 * S_ref/((1 + taper_ratio) * span)
            tip_chord_input = root_chord_input * taper_ratio
        elif S_ref is not None and span is not None:
            span = self.parameters.span
            AR = self.parameters.span**2 / self.parameters.S_ref
            self.parameters.AR = AR
            root_chord_input = 2 * S_ref/((1 + taper_ratio) * span)
            tip_chord_input = root_chord_input * taper_ratio

        elif span is not None and AR is not None:
            S_ref = span**2 / AR
            self.parameters.S_ref = S_ref
            root_chord_input = 2 * S_ref/((1 + taper_ratio) * span)
            tip_chord_input = root_chord_input * taper_ratio




<<<<<<< HEAD
        if t_o_c is None:
            t_o_c = 0.15
        if sweep is None:
            sweep = 0.

        FF = (1 + 0.6 / x_c_m + 100 * (t_o_c) ** 4) * csdl.cos(sweep) ** 0.28
        # self.quantities.drag_parameters.form_factor = FF


        if self.geometry is not None:
            # Check for appropriate geometry type
            if not isinstance(self.geometry, (lfs.FunctionSet)):
                raise TypeError(f"wing gometry must be of type {lfs.FunctionSet}")
            else:
                # Set the wetted area
                self.parameters.S_wet = self.quantities.surface_area

                # Make the FFD block upon instantiation
                ffd_block = self._make_ffd_block(self.geometry, tight_fit=tight_fit_ffd, degree=(1, 3, 1), num_coefficients=(2, 11, 2))

                # Compute the corner points of the wing 
                if self._orientation == "horizontal":
                    self._LE_left_point = geometry.project(ffd_block.evaluate(parametric_coordinates=np.array([0.8, 0., 0.5])), plot=False, extrema=True)
                    self._LE_mid_point = geometry.project(ffd_block.evaluate(parametric_coordinates=np.array([1., 0.5, 0.5])), plot=False, extrema=True)
                    self._LE_right_point = geometry.project(ffd_block.evaluate(parametric_coordinates=np.array([0.8, 1., 0.5])), plot=False, extrema=True)

                    self._TE_left_point = geometry.project(ffd_block.evaluate(parametric_coordinates=np.array([0., 0., 0.5])), plot=False, extrema=True)
                    self._TE_mid_point = geometry.project(ffd_block.evaluate(parametric_coordinates=np.array([0., 0.5, 0.5])),  plot=False, extrema=True)
                    self._TE_right_point = geometry.project(ffd_block.evaluate(parametric_coordinates=np.array([0., 1.0, 0.5])), plot=False, extrema=True)

                    # print(f"_LE_left_point: {self._LE_left_point}")
                    # print(f"_LE_mid_point: {self._LE_mid_point}")
                    # print(f"_LE_right_point: {self._LE_right_point}")
                    # print(f"_TE_left_point: {self._TE_left_point}")
                    # print(f"_TE_mid_point: {self._TE_mid_point}")
                    # print(f"_TE_right_point: {self._TE_right_point}")


                else:
                    self._LE_tip_point = geometry.project(ffd_block.evaluate(parametric_coordinates=np.array([1., 0.5, 0.])), direction=np.array([-1., 0., 0.]), plot=False, extrema=False)
                    self._LE_root_point = geometry.project(ffd_block.evaluate(parametric_coordinates=np.array([1., 0.5, 1.])), direction=np.array([-1., 0., 0.]), plot=False, extrema=False)

                    self._TE_tip_point = geometry.project(ffd_block.evaluate(parametric_coordinates=np.array([0., 0.5, 0.])), plot=False, extrema=True)
                    self._TE_root_point = geometry.project(ffd_block.evaluate(parametric_coordinates=np.array([0., 0.5, 1.])), plot=False, extrema=True)

                    self.LE_root = geometry.evaluate(self._LE_root_point)
                    self.TE_root = geometry.evaluate(self._TE_root_point)


                    # print(f"_LE_tip_point: {self._LE_tip_point}")
                    # print(f"_LE_root_point: {self._LE_root_point}")
                    # print(f"_TE_tip_point: {self._TE_tip_point}")
                    # print(f"_TE_root_point: {self._TE_root_point}")

                    # print(self.geometry.evaluate(self._LE_tip_point).value)
                    # print(self.geometry.evaluate(self._LE_root_point).value)
                    # print(self.geometry.evaluate(self._TE_tip_point).value)
                    # print(self.geometry.evaluate(self._TE_root_point).value)
                    # exit()

                self._ffd_block = self._make_ffd_block(self.geometry, tight_fit=False)

                # Print FFD block details for debugging
                # print("FFD block created:")
                # print(f"  num_coefficients: {ffd_block.coefficients.value}")

                # print("time for computing corner points", t6-t5)
            # internal geometry projection info
            self._dependent_geometry_points = [] # {'parametric_points', 'function_space', 'fitting_coords', 'mirror'}
            self._base_geometry = self.geometry.copy()
        
            
        if actuate_angle is not None:
            self.actuate(actuate_angle, actuate_axis_location)
  
=======

        if sweep is None:
            sweep = csdl.Variable(name=f"{self._name}_sweep", value=0)
            self.parameters.sweep = sweep

        if self._orientation == "horizontal":
            wing_le_left_parametric = parametric_geometry[0]
            wing_le_right_parametric = parametric_geometry[1]
            wing_le_center_parametric = parametric_geometry[2]
            wing_te_left_parametric = parametric_geometry[3]
            wing_te_right_parametric = parametric_geometry[4]
            wing_te_center_parametric = parametric_geometry[5]
            wing_qc_center = parametric_geometry[6]
            wing_qc_tip_right = parametric_geometry[7]
            wing_qc_tip_left = parametric_geometry[8]
        else:
            wing_le_base_parametric = parametric_geometry[0]
            wing_le_tip_parametric = parametric_geometry[1]
            wing_le_base_parametric = parametric_geometry[2]
            wing_te_base_parametric = parametric_geometry[3]
            wing_te_tip_parametric = parametric_geometry[4]
            wing_te_mid_parametric = parametric_geometry[5]
            wing_qc_parametric = parametric_geometry[6]
            wing_qc_base_parametric = parametric_geometry[7]
            wing_qc_tip_parametric = parametric_geometry[8]



        if self._orientation == "horizontal":
            num_coefficients = (3,11,3)
        else:
            num_coefficients = (3,11,3)



        if self._tight_fit_ffd is True:
            ffd_block = lg.construct_ffd_block_around_entities(
                entities=geometry, 
                num_coefficients=(2,2,2), 
                degree=(1,1,1)
            )
        else:
            ffd_block = lg.construct_ffd_block_around_entities(
                entities=geometry, 
                num_coefficients=num_coefficients, 
                degree=(1,3,1)
            )
        self._ffd_block = ffd_block
        

>>>>>>> c049d732



        from lsdo_geo.core.parameterization.volume_sectional_parameterization import (
            VolumeSectionalParameterization,
            VolumeSectionalParameterizationInputs
        )

<<<<<<< HEAD
            var = csdl.Variable(shape=(3, ), value=np.array([0., 1., 0.]))  
        else:
            LE_root = wing_geometry.evaluate(self._LE_root_point)
            TE_root = wing_geometry.evaluate(self._TE_root_point)
                # Add the user_specified axis location
            actuation_center = csdl.linear_combination(
                LE_root, TE_root, 1, np.array([1 -axis_location]), np.array([axis_location])
            ).flatten()

            var = csdl.Variable(shape=(3, ), value=np.array([0., 0., 1.]))
        

        # Compute the actuation axis vector
        axis_origin = actuation_center - var
        axis_vector = actuation_center + var - axis_origin


        # Rotate the component about the axis
        wing_geometry.rotate(axis_origin=axis_origin, axis_vector=axis_vector / csdl.norm(axis_vector), angles=angle)


    def _make_ffd_block(self, 
            entities : List[lfs.Function], 
            num_coefficients : tuple=(2, 2, 2), 
            degree: tuple=(1, 1, 1), 
            num_physical_dimensions : int=3,
            tight_fit: bool = True,
        ):
        """
        Call 'construct_ffd_block_around_entities' function. 

        Note that we overwrite the Component class's method to 
        - make a "tight-fit" ffd block instead of a cartesian one
        - to provide higher degree B-splines or more degrees of freedom
        if needed (via num_coefficients)
        """
        if tight_fit:
            ffd_block = construct_tight_fit_ffd_block(name=self._name, entities=entities, 
                                                    num_coefficients=num_coefficients, degree=degree)
        else:
            if self._orientation == "horizontal":
                num_coefficients = (3, 15, 3) # NOTE: hard coding here might be limiting
                degree = (2, 3, 2)
            else:
                degree = (1, 1, 1)
                num_coefficients = (2, 2, 2)
            ffd_block = construct_ffd_block_around_entities(name=self._name, entities=entities,
                                                            num_coefficients=num_coefficients, degree=degree)
        
        ffd_block.coefficients.name = f'{self._name}_coefficients'

        # ffd_block.plot()
        # print(f"Creating FFD block for wing:")
        # print(f"  num_coefficients: {num_coefficients}")
        # print(f"  order: {degree}")
        # ffd_block = construct_ffd_block_around_entities(
        #     name=self._name, 
        #     entities=entities,
        #     num_coefficients=num_coefficients,
        #     degree=degree
        # )

        return ffd_block 
    
    def _setup_ffd_block(self, ffd_block, parameterization_solver, ffd_geometric_variables, plot : bool=False):
        """Set up the wing ffd block."""
        self._linear_b_spline_2_dof_space = lfs.BSplineSpace(num_parametric_dimensions=1, degree=1, coefficients_shape=(2,))
        self._linear_b_spline_3_dof_space = lfs.BSplineSpace(num_parametric_dimensions=1, degree=1, coefficients_shape=(3,))
=======
>>>>>>> c049d732
        if self._orientation == "horizontal":
            principal_parametric_dimension = 1
        else:
            principal_parametric_dimension = 2

        ffd_sectional_parameterization = VolumeSectionalParameterization(
            name="ffd_sectional_parameterization",
            parameterized_points=ffd_block.coefficients,
            principal_parametric_dimension=principal_parametric_dimension,
        )

<<<<<<< HEAD
        chord_stretch_amount = np.array([0., 0., 0.])
        span_stretch_amount = np.array([0, 0], dtype=object).reshape((2,))
        sweep_translation_amount = np.array([0, 0., 0], dtype=object)
        dihedral_translation_amount = np.array([0., 0., 0], dtype=object)
        twist_rotation_amount = np.array([0, 0, 0], dtype=object)

        # Make B-spline functions for changing geometric quantities
        self._chord_stretch_b_spline = lfs.Function(
            space=self._linear_b_spline_3_dof_space, 
            coefficients=csdl.ImplicitVariable(
                shape=(3, ), 
                value=chord_stretch_amount
            ),
            name=f"{self._name}_chord_stretch_b_sp_coeffs"
        )

        self._span_stretch_b_spline = lfs.Function(
            space=self._linear_b_spline_2_dof_space,
            coefficients=csdl.ImplicitVariable(
                shape=(2, ),
                value=span_stretch_amount,
            ),
            name=f"{self._name}_span_stretch_b_sp_coeffs",
        )

        if self.parameters.sweep is not None:
            self._sweep_translation_b_spline = lfs.Function(
                space=self._linear_b_spline_3_dof_space,
                coefficients=csdl.ImplicitVariable(
                    shape=(3, ),
                    value=sweep_translation_amount,
                ),
                name=f"{self._name}_sweep_transl_b_sp_coeffs"
            )

        if self.parameters.dihedral is not None:
            self._dihedral_translation_b_spline = lfs.Function(
                space=self._linear_b_spline_3_dof_space,
                coefficients=csdl.ImplicitVariable(
                    shape=(3, ),
                    value=dihedral_translation_amount,
                ),
                name=f"{self._name}_dihedral_transl_b_sp_coeffs"
            )

        coefficients=csdl.Variable(
                shape=(3, ),
                value=twist_rotation_amount,
        )
        coefficients = coefficients.set(csdl.slice[0], self.parameters.tip_twist_delta)
        coefficients = coefficients.set(csdl.slice[1], self.parameters.root_twist_delta)
        coefficients = coefficients.set(csdl.slice[2], self.parameters.tip_twist_delta)
        self._twist_b_spline = lfs.Function(
            space=self._linear_b_spline_3_dof_space,
            coefficients=coefficients,
            name=f"{self._name}_twist_b_sp_coeffs"
        )
=======
        space_of_linear_3_dof_b_splines = lfs.BSplineSpace(num_parametric_dimensions=1, degree=1, coefficients_shape=(3,))
        space_of_linear_2_dof_b_splines = lfs.BSplineSpace(num_parametric_dimensions=1, degree=1, coefficients_shape=(2,))

        chord_stretching_b_spline = lfs.Function(space=space_of_linear_3_dof_b_splines,
                                                coefficients=csdl.ImplicitVariable(shape=(3,), value=np.array([0., 0., 0.])), name='chord_stretching_b_spline_coefficients')

        wingspan_stretching_b_spline = lfs.Function(space=space_of_linear_2_dof_b_splines,
                                                    coefficients=csdl.ImplicitVariable(shape=(2,), value=np.array([0., 0.])), name='wingspan_stretching_b_spline_coefficients')

        sweep_translation_b_spline = lfs.Function(space=space_of_linear_3_dof_b_splines,
                                                    coefficients=csdl.ImplicitVariable(shape=(3,), value=np.array([0.0, 0.0, 0.0])), name='sweep_translation_b_spline_coefficients')

        twist_b_spline = lfs.Function(space=space_of_linear_3_dof_b_splines,
                                        coefficients=csdl.Variable(shape=(3,), value=np.array([0, 0., 0])*np.pi/180), name='twist_b_spline_coefficients')
>>>>>>> c049d732


        num_ffd_sections = ffd_sectional_parameterization.num_sections

        parametric_b_spline_inputs = np.linspace(0.0, 1.0, num_ffd_sections).reshape((-1, 1))
        chord_stretch_sectional_parameters = chord_stretching_b_spline.evaluate(
            parametric_b_spline_inputs
        )
        wingspan_stretch_sectional_parameters = wingspan_stretching_b_spline.evaluate(
            parametric_b_spline_inputs
        )

        if self.parameters.sweep is not None:
            sweep_translation_sectional_parameters = sweep_translation_b_spline.evaluate(
                parametric_b_spline_inputs
            )

        twist_sectional_parameters = twist_b_spline.evaluate(
            parametric_b_spline_inputs
        )


        sectional_parameters = VolumeSectionalParameterizationInputs()
        if self._orientation == "horizontal":
            sectional_parameters.add_sectional_stretch(axis=0, stretch=chord_stretch_sectional_parameters)
            sectional_parameters.add_sectional_translation(axis=1, translation=wingspan_stretch_sectional_parameters)
            if self.parameters.sweep is not None:
                sectional_parameters.add_sectional_translation(axis=0, translation=sweep_translation_sectional_parameters)
            sectional_parameters.add_sectional_rotation(axis=1, rotation=twist_sectional_parameters)

        else:
            sectional_parameters.add_sectional_stretch(axis=0, stretch=chord_stretch_sectional_parameters)
            sectional_parameters.add_sectional_translation(axis=2, translation=wingspan_stretch_sectional_parameters)
            if self.parameters.sweep is not None:
                sectional_parameters.add_sectional_translation(axis=0, translation=sweep_translation_sectional_parameters)


<<<<<<< HEAD
        # set the base coefficients
        geometry_coefficients = ffd_block.evaluate_ffd(ffd_coefficients, plot=False)
        self._base_geometry.set_coefficients(geometry_coefficients)
        
        # re-fit the dependent geometry points
        coeff_flip = np.eye(3)
        coeff_flip[1,1] = -1
        for item in self._dependent_geometry_points:
            fitting_points = self._base_geometry.evaluate(item['parametric_points'])
            coefficients = item['function_space'].fit(fitting_points, item['fitting_coords'])
            geometry_coefficients.append(coefficients)
            if item['mirror']:
                if not len(coefficients.shape) == 2:
                    coefficients = coefficients.reshape((-1, coefficients.shape[-1]))
                geometry_coefficients.append(coefficients @ coeff_flip)



        # set full geometry coefficients
        self.geometry.set_coefficients(geometry_coefficients)

        # Add rigid body translation (without FFD)
        rigid_body_translation = csdl.ImplicitVariable(shape=(3, ), value=0.)
        for function in self.geometry.functions.values():
            # if len(function.coefficients.shape) != 2:
            #     function.coefficients = function.coefficients.reshape((-1, 3))
            # shape = function.coefficients.shape
            # print('Wing Shape: ', shape)
            function.coefficients = function.coefficients + csdl.expand(rigid_body_translation, function.coefficients.shape, action='k->ijk')
        
        # Add the coefficients of all B-splines to the parameterization solver
        if self.skip_ffd:
            parameterization_solver.add_parameter(rigid_body_translation, cost=10)
        
        else:            
            parameterization_solver.add_parameter(self._chord_stretch_b_spline.coefficients)
            parameterization_solver.add_parameter(self._span_stretch_b_spline.coefficients, cost=1e8)
            if self.parameters.sweep is not None:
                parameterization_solver.add_parameter(self._sweep_translation_b_spline.coefficients)
            if self.parameters.dihedral is not None:
                parameterization_solver.add_parameter(self._dihedral_translation_b_spline.coefficients)
            if self.parameters.actuate_angle is not None:
                parameterization_solver.add_parameter(self._actuate_b_spline.coefficients)    
            parameterization_solver.add_parameter(rigid_body_translation, cost=10)
        

        return 

    def _extract_geometric_quantities_from_ffd_block(self) -> WingGeometricQuantities:
        """Extract the following quantities from the FFD block:
            - Span
            - root chord length
            - tip chord lengths
            - sweep/dihedral angles

        Note that this helper function will not work well in all cases (e.g.,
        in cases with high sweep or taper)
        """
        if self.parameters.actuate_angle is not None:
            self.actuate(self.parameters.actuate_angle, self.parameters.actuate_axis_location)
=======
>>>>>>> c049d732



        ffd_coefficients = ffd_sectional_parameterization.evaluate(sectional_parameters, plot=False) 
        ffd_coefficients.name = 'ffd_coefficients'


        geometry_coefficients = ffd_block.evaluate(ffd_coefficients, plot=False)
        # print(geometry_coefficients)
        geometry.set_coefficients(geometry_coefficients)
        # wing.plot()




        if self._orientation == "horizontal":
<<<<<<< HEAD
            ffd_geometric_variables.add_variable(wing_geom_qts.span, span_input)
            ffd_geometric_variables.add_variable(wing_geom_qts.center_chord, root_chord_input)
            ffd_geometric_variables.add_variable(wing_geom_qts.left_tip_chord, tip_chord_left_input)
            ffd_geometric_variables.add_variable(wing_geom_qts.right_tip_chord, tip_chord_right_input)
        else:
            ffd_geometric_variables.add_variable(wing_geom_qts.span, span_input)
            ffd_geometric_variables.add_variable(wing_geom_qts.center_chord, root_chord_input)
            ffd_geometric_variables.add_variable(wing_geom_qts.left_tip_chord, tip_chord_left_input)

        if self.parameters.sweep is not None:
            sweep_input = self.parameters.sweep
            ffd_geometric_variables.add_variable(wing_geom_qts.sweep_angle_left, sweep_input)
            ffd_geometric_variables.add_variable(wing_geom_qts.sweep_angle_right, sweep_input)
=======
            wingspan = csdl.norm(geometry.evaluate(wing_le_right_parametric) - geometry.evaluate(wing_le_left_parametric))
            root_chord = csdl.norm(geometry.evaluate(wing_te_center_parametric) - geometry.evaluate(wing_le_center_parametric))
            tip_chord_left = csdl.norm(geometry.evaluate(wing_te_left_parametric) - geometry.evaluate(wing_le_left_parametric))
            tip_chord_right = csdl.norm(geometry.evaluate(wing_te_right_parametric) - geometry.evaluate(wing_le_right_parametric))
            spanwise_direction_left = geometry.evaluate(wing_qc_tip_left) - geometry.evaluate(wing_qc_center)
            spanwise_direction_right = geometry.evaluate(wing_qc_tip_right) - geometry.evaluate(wing_qc_center)
            sweep_angle_left = csdl.arcsin(-spanwise_direction_left[0] / csdl.norm(spanwise_direction_left))
            sweep_angle_right = csdl.arcsin(-spanwise_direction_right[0] / csdl.norm(spanwise_direction_right))
        else:
            wingspan = csdl.norm(geometry.evaluate(wing_le_tip_parametric) - geometry.evaluate(wing_le_base_parametric))
            root_chord = csdl.norm(geometry.evaluate(wing_te_base_parametric) - geometry.evaluate(wing_le_base_parametric))
            tip_chord = csdl.norm(geometry.evaluate(wing_te_tip_parametric) - geometry.evaluate(wing_le_tip_parametric))
            spanwise_direction = geometry.evaluate(wing_qc_tip_parametric) - geometry.evaluate(wing_qc_base_parametric)
            sweep_angle = csdl.arcsin(spanwise_direction[0] / csdl.norm(spanwise_direction))
>>>>>>> c049d732

        if self.parameters.dihedral is not None:
            dihedral_input = self.parameters.dihedral
            ffd_geometric_variables.add_variable(wing_geom_qts.dihedral_angle_left, dihedral_input)
            ffd_geometric_variables.add_variable(wing_geom_qts.dihedral_angle_right, dihedral_input)




        chord_stretching_b_spline.coefficients.add_name('chord_stretching_b_spline_coefficients')
        wingspan_stretching_b_spline.coefficients.add_name('wingspan_stretching_b_spline_coefficients')
        sweep_translation_b_spline.coefficients.add_name('sweep_translation_b_spline_coefficients')
        twist_b_spline.coefficients.add_name('twist_b_spline_coefficients')

<<<<<<< HEAD
        if span_input.value != wing_geom_qts.span.value:
            # print(f'Name: {self._name}')
            # print(f"NOT UPDATED span_stretch_b_spline.coefficients.value: {self._span_stretch_b_spline.coefficients.value}")
            self._span_stretch_b_spline.coefficients.value = (span_input.value - wing_geom_qts.span.value) * np.array([-0.5, 0.5])
            # print(f"Updated span_stretch_b_spline.coefficients.value: {self._span_stretch_b_spline.coefficients.value}")

        if root_chord_input.value != wing_geom_qts.center_chord.value:
            self._chord_stretch_b_spline.coefficients.value[1] = (root_chord_input.value - wing_geom_qts.center_chord.value)
        if tip_chord_left_input.value != wing_geom_qts.left_tip_chord.value:
            self._chord_stretch_b_spline.coefficients.value[0] = tip_chord_left_input.value - wing_geom_qts.left_tip_chord.value
        if tip_chord_right_input.value != wing_geom_qts.right_tip_chord.value:
            self._chord_stretch_b_spline.coefficients.value[2] = tip_chord_right_input.value - wing_geom_qts.right_tip_chord.value

        if self.parameters.sweep is not None:
            if self.parameters.sweep.value != wing_geom_qts.sweep_angle_left.value:
                self._sweep_translation_b_spline.coefficients.value = (self.parameters.sweep.value - wing_geom_qts.sweep_angle_left.value) * np.array([-np.pi/180,np.pi/180,-np.pi/180])


        if self.parameters.dihedral is not None:
            if self.parameters.dihedral.value != wing_geom_qts.dihedral_angle_left.value:
                self._dihedral_translation_b_spline.coefficients.value = self.parameters.dihedral.value - wing_geom_qts.dihedral_angle_left.value
            if self.parameters.dihedral.value != wing_geom_qts.dihedral_angle_right.value:
                self._dihedral_translation_b_spline.coefficients.value = self.parameters.dihedral.value - wing_geom_qts.dihedral_angle_right.value



        # print(f"Desired span: {span_input.value}")
        # print(f"Current span: {wing_geom_qts.span.value}")
        # print(f"Span difference: {span_input.value - wing_geom_qts.span.value}")
        # print(f"Updated span_stretch coefficients: {self._span_stretch_b_spline.coefficients.value}")
        # if self.parameters.root_twist_delta is not None:
        #     if abs(self.parameters.root_twist_delta.value - wing_geom_qts.center_chord.value) > 0:
        #         self._twist_b_spline.coefficients.value = self.parameters.root_twist_delta.value - wing_geom_qts.center_chord.value

        # if self.parameters.tip_twist_delta is not None:
        #     if abs(self.parameters.tip_twist_delta.value - wing_geom_qts.left_tip_chord.value) > 0:
        #         self._twist_b_spline.coefficients.value = self.parameters.tip_twist_delta.value - wing_geom_qts.left_tip_chord.value
        #     if abs(self.parameters.tip_twist_delta.value - wing_geom_qts.right_tip_chord.value) > 0:
        #         self._twist_b_spline.coefficients.value = self.parameters.tip_twist_delta.value - wing_geom_qts.right_tip_chord.value

        # if self.parameters.incidence is not None:
        #     if abs(self.parameters.incidence.value - wing_geom_qts.center_chord.value) > 0:
        #         self._incidence_b_spline.coefficients.value = self.parameters.incidence.value - wing_geom_qts.center_chord.value

        # if self.parameters.thickness_to_chord is not None:
        #     if abs(self.parameters.thickness_to_chord.value - wing_geom_qts.center_chord.value) > 0:
        #         self._thickness_to_chord_b_spline.coefficients.value = self.parameters.thickness_to_chord.value - wing_geom_qts.center_chord.value

        # if self.parameters.thickness_to_chord_loc is not None:
        #     if abs(self.parameters.thickness_to_chord_loc.value - wing_geom_qts.center_chord.value) > 0:
        #         self._thickness_to_chord_loc_b_spline.coefficients.value = self.parameters.thickness_to_chord_loc.value - wing_geom_qts.center_chord.value

        # if self.parameters.MAC is not None:
        #     if abs(self.parameters.MAC.value - wing_geom_qts.center_chord.value) > 0:
        #         self._MAC_b_spline.coefficients.value = self.parameters.MAC.value - wing_geom_qts.center_chord.value

        # if self.parameters.S_wet is not None:
        #     if abs(self.parameters.S_wet.value - wing_geom_qts.center_chord.value) > 0:
        #         self._S_wet_b_spline.coefficients.value = self.parameters.S_wet.value - wing_geom_qts.center_chord.value

        # if self.parameters.actuate_angle is not None:
        #     if abs(self.parameters.actuate_angle.value - wing_geom_qts.center_chord.value) > 0:
        #         self._actuate_angle_b_spline.coefficients.value = self.parameters.actuate_angle.value - wing_geom_qts.center_chord.value

        # if self.parameters.actuate_axis_location is not None:
        #     if abs(self.parameters.actuate_axis_location.value - wing_geom_qts.center_chord.value) > 0:
        #         self._actuate_axis_location_b_spline.coefficients.value = self.parameters.actuate_axis_location.value - wing_geom_qts.center_chord.value


        # print(f"\nWing Geometry Parameters:")
        # print(f"Desired:")
        # print(f"  AR: {self.parameters.AR.value[0]}")
        # print(f"  S_ref: {self.parameters.S_ref.value[0]} m^2") 
        # print(f"  Span: {span_input.value[0]} m")
        # print(f"  Root chord: {root_chord_input.value[0]} m")
        # print(f"\nCurrent:")
        # print(f"  Span: {wing_geom_qts.span.value[0]} m")
        # print(f"  Root chord: {wing_geom_qts.center_chord.value[0]} m")
        # print(f"  Tip chord left: {wing_geom_qts.left_tip_chord.value[0]} m")
        # print(f"  Tip chord right: {wing_geom_qts.right_tip_chord.value[0]} m")

        return
=======

        wingspan_outer_dv = csdl.Variable(shape=(1,), value=self.parameters.span.value)
        root_chord_outer_dv = csdl.Variable(shape=(1,), value=root_chord_input.value)
        tip_chord_outer_dv = csdl.Variable(shape=(1,), value=tip_chord_input.value)
        sweep_angle_outer_dv = csdl.Variable(shape=(1,), value=self.parameters.sweep.value * np.pi / 180)
>>>>>>> c049d732

        if self.parameters.actuate_angle is not None:
            if self._orientation == "horizontal":
                geometry.rotate(axis_origin=self.parameters.actuate_axis_location, axis_vector=np.array([0., 0., 1.]), angles=self.parameters.actuate_angle)
            else:
                geometry.rotate(axis_origin=self.parameters.actuate_axis_location, axis_vector=np.array([0., 1., 0.]), angles=self.parameters.actuate_angle)

        parameterization_solver.add_parameter(chord_stretching_b_spline.coefficients)
        parameterization_solver.add_parameter(wingspan_stretching_b_spline.coefficients)
        parameterization_solver.add_parameter(sweep_translation_b_spline.coefficients)
        parameterization_solver.add_parameter(twist_b_spline.coefficients)


        if self._orientation == "horizontal":
            ffd_geometric_variables.add_variable(wingspan, wingspan_outer_dv)
            ffd_geometric_variables.add_variable(root_chord, root_chord_outer_dv)
            ffd_geometric_variables.add_variable(tip_chord_left, tip_chord_outer_dv)
            ffd_geometric_variables.add_variable(tip_chord_right, tip_chord_outer_dv)
            if self.parameters.sweep is not None:
                ffd_geometric_variables.add_variable(sweep_angle_left, sweep_angle_outer_dv)
                ffd_geometric_variables.add_variable(sweep_angle_right, sweep_angle_outer_dv)
        else:
            ffd_geometric_variables.add_variable(wingspan, wingspan_outer_dv)
            ffd_geometric_variables.add_variable(root_chord, root_chord_outer_dv)
            ffd_geometric_variables.add_variable(tip_chord, tip_chord_outer_dv)
            if self.parameters.sweep is not None:
                ffd_geometric_variables.add_variable(sweep_angle, sweep_angle_outer_dv)
        


        # print("Component Name: ", self._name)
        # print("Wingspan: ", wingspan.value)
        # print("Root Chord: ", root_chord.value)
        # if self._orientation == "horizontal":
        #     print("Tip Chord Left: ", tip_chord_left.value)
        #     print("Tip Chord Right: ", tip_chord_right.value)
        #     print("Sweep Angle Left: ", sweep_angle_left.value*180/np.pi)
        #     print("Sweep Angle Right: ", sweep_angle_right.value*180/np.pi)
        # else:
        #     print("Tip Chord: ", tip_chord.value)
        #     print("Sweep Angle: ", sweep_angle.value*180/np.pi)
        # print("Chord Stretching: ", chord_stretching_b_spline.coefficients.value)
        # print("Wingspan Stretching: ", wingspan_stretching_b_spline.coefficients.value)
        # print("Sweep Translation: ", sweep_translation_b_spline.coefficients.value)
        # print("Twist: ", twist_b_spline.coefficients.value)




<<<<<<< HEAD
        print("DO WING FFD")
        wing_geom_qts = self._extract_geometric_quantities_from_ffd_block()

        # Then define the geometric constraints
        self._setup_ffd_parameterization(wing_geom_qts, ffd_geometric_variables)

        # Update geometry coefficients
        geometry_coefficients = wing_ffd_block.evaluate_ffd(wing_ffd_block.coefficients, plot=False)
        self._base_geometry.set_coefficients(geometry_coefficients)
        self.geometry.set_coefficients(geometry_coefficients)

        return


=======


>>>>>>> c049d732
        


     
    


    <|MERGE_RESOLUTION|>--- conflicted
+++ resolved
@@ -179,83 +179,6 @@
 
 
 
-<<<<<<< HEAD
-        if t_o_c is None:
-            t_o_c = 0.15
-        if sweep is None:
-            sweep = 0.
-
-        FF = (1 + 0.6 / x_c_m + 100 * (t_o_c) ** 4) * csdl.cos(sweep) ** 0.28
-        # self.quantities.drag_parameters.form_factor = FF
-
-
-        if self.geometry is not None:
-            # Check for appropriate geometry type
-            if not isinstance(self.geometry, (lfs.FunctionSet)):
-                raise TypeError(f"wing gometry must be of type {lfs.FunctionSet}")
-            else:
-                # Set the wetted area
-                self.parameters.S_wet = self.quantities.surface_area
-
-                # Make the FFD block upon instantiation
-                ffd_block = self._make_ffd_block(self.geometry, tight_fit=tight_fit_ffd, degree=(1, 3, 1), num_coefficients=(2, 11, 2))
-
-                # Compute the corner points of the wing 
-                if self._orientation == "horizontal":
-                    self._LE_left_point = geometry.project(ffd_block.evaluate(parametric_coordinates=np.array([0.8, 0., 0.5])), plot=False, extrema=True)
-                    self._LE_mid_point = geometry.project(ffd_block.evaluate(parametric_coordinates=np.array([1., 0.5, 0.5])), plot=False, extrema=True)
-                    self._LE_right_point = geometry.project(ffd_block.evaluate(parametric_coordinates=np.array([0.8, 1., 0.5])), plot=False, extrema=True)
-
-                    self._TE_left_point = geometry.project(ffd_block.evaluate(parametric_coordinates=np.array([0., 0., 0.5])), plot=False, extrema=True)
-                    self._TE_mid_point = geometry.project(ffd_block.evaluate(parametric_coordinates=np.array([0., 0.5, 0.5])),  plot=False, extrema=True)
-                    self._TE_right_point = geometry.project(ffd_block.evaluate(parametric_coordinates=np.array([0., 1.0, 0.5])), plot=False, extrema=True)
-
-                    # print(f"_LE_left_point: {self._LE_left_point}")
-                    # print(f"_LE_mid_point: {self._LE_mid_point}")
-                    # print(f"_LE_right_point: {self._LE_right_point}")
-                    # print(f"_TE_left_point: {self._TE_left_point}")
-                    # print(f"_TE_mid_point: {self._TE_mid_point}")
-                    # print(f"_TE_right_point: {self._TE_right_point}")
-
-
-                else:
-                    self._LE_tip_point = geometry.project(ffd_block.evaluate(parametric_coordinates=np.array([1., 0.5, 0.])), direction=np.array([-1., 0., 0.]), plot=False, extrema=False)
-                    self._LE_root_point = geometry.project(ffd_block.evaluate(parametric_coordinates=np.array([1., 0.5, 1.])), direction=np.array([-1., 0., 0.]), plot=False, extrema=False)
-
-                    self._TE_tip_point = geometry.project(ffd_block.evaluate(parametric_coordinates=np.array([0., 0.5, 0.])), plot=False, extrema=True)
-                    self._TE_root_point = geometry.project(ffd_block.evaluate(parametric_coordinates=np.array([0., 0.5, 1.])), plot=False, extrema=True)
-
-                    self.LE_root = geometry.evaluate(self._LE_root_point)
-                    self.TE_root = geometry.evaluate(self._TE_root_point)
-
-
-                    # print(f"_LE_tip_point: {self._LE_tip_point}")
-                    # print(f"_LE_root_point: {self._LE_root_point}")
-                    # print(f"_TE_tip_point: {self._TE_tip_point}")
-                    # print(f"_TE_root_point: {self._TE_root_point}")
-
-                    # print(self.geometry.evaluate(self._LE_tip_point).value)
-                    # print(self.geometry.evaluate(self._LE_root_point).value)
-                    # print(self.geometry.evaluate(self._TE_tip_point).value)
-                    # print(self.geometry.evaluate(self._TE_root_point).value)
-                    # exit()
-
-                self._ffd_block = self._make_ffd_block(self.geometry, tight_fit=False)
-
-                # Print FFD block details for debugging
-                # print("FFD block created:")
-                # print(f"  num_coefficients: {ffd_block.coefficients.value}")
-
-                # print("time for computing corner points", t6-t5)
-            # internal geometry projection info
-            self._dependent_geometry_points = [] # {'parametric_points', 'function_space', 'fitting_coords', 'mirror'}
-            self._base_geometry = self.geometry.copy()
-        
-            
-        if actuate_angle is not None:
-            self.actuate(actuate_angle, actuate_axis_location)
-  
-=======
 
         if sweep is None:
             sweep = csdl.Variable(name=f"{self._name}_sweep", value=0)
@@ -306,7 +229,6 @@
         self._ffd_block = ffd_block
         
 
->>>>>>> c049d732
 
 
 
@@ -315,77 +237,6 @@
             VolumeSectionalParameterizationInputs
         )
 
-<<<<<<< HEAD
-            var = csdl.Variable(shape=(3, ), value=np.array([0., 1., 0.]))  
-        else:
-            LE_root = wing_geometry.evaluate(self._LE_root_point)
-            TE_root = wing_geometry.evaluate(self._TE_root_point)
-                # Add the user_specified axis location
-            actuation_center = csdl.linear_combination(
-                LE_root, TE_root, 1, np.array([1 -axis_location]), np.array([axis_location])
-            ).flatten()
-
-            var = csdl.Variable(shape=(3, ), value=np.array([0., 0., 1.]))
-        
-
-        # Compute the actuation axis vector
-        axis_origin = actuation_center - var
-        axis_vector = actuation_center + var - axis_origin
-
-
-        # Rotate the component about the axis
-        wing_geometry.rotate(axis_origin=axis_origin, axis_vector=axis_vector / csdl.norm(axis_vector), angles=angle)
-
-
-    def _make_ffd_block(self, 
-            entities : List[lfs.Function], 
-            num_coefficients : tuple=(2, 2, 2), 
-            degree: tuple=(1, 1, 1), 
-            num_physical_dimensions : int=3,
-            tight_fit: bool = True,
-        ):
-        """
-        Call 'construct_ffd_block_around_entities' function. 
-
-        Note that we overwrite the Component class's method to 
-        - make a "tight-fit" ffd block instead of a cartesian one
-        - to provide higher degree B-splines or more degrees of freedom
-        if needed (via num_coefficients)
-        """
-        if tight_fit:
-            ffd_block = construct_tight_fit_ffd_block(name=self._name, entities=entities, 
-                                                    num_coefficients=num_coefficients, degree=degree)
-        else:
-            if self._orientation == "horizontal":
-                num_coefficients = (3, 15, 3) # NOTE: hard coding here might be limiting
-                degree = (2, 3, 2)
-            else:
-                degree = (1, 1, 1)
-                num_coefficients = (2, 2, 2)
-            ffd_block = construct_ffd_block_around_entities(name=self._name, entities=entities,
-                                                            num_coefficients=num_coefficients, degree=degree)
-        
-        ffd_block.coefficients.name = f'{self._name}_coefficients'
-
-        # ffd_block.plot()
-        # print(f"Creating FFD block for wing:")
-        # print(f"  num_coefficients: {num_coefficients}")
-        # print(f"  order: {degree}")
-        # ffd_block = construct_ffd_block_around_entities(
-        #     name=self._name, 
-        #     entities=entities,
-        #     num_coefficients=num_coefficients,
-        #     degree=degree
-        # )
-
-        return ffd_block 
-    
-    def _setup_ffd_block(self, ffd_block, parameterization_solver, ffd_geometric_variables, plot : bool=False):
-        """Set up the wing ffd block."""
-        self._linear_b_spline_2_dof_space = lfs.BSplineSpace(num_parametric_dimensions=1, degree=1, coefficients_shape=(2,))
-        self._linear_b_spline_3_dof_space = lfs.BSplineSpace(num_parametric_dimensions=1, degree=1, coefficients_shape=(3,))
-=======
->>>>>>> c049d732
         if self._orientation == "horizontal":
             principal_parametric_dimension = 1
         else:
@@ -397,65 +248,6 @@
             principal_parametric_dimension=principal_parametric_dimension,
         )
 
-<<<<<<< HEAD
-        chord_stretch_amount = np.array([0., 0., 0.])
-        span_stretch_amount = np.array([0, 0], dtype=object).reshape((2,))
-        sweep_translation_amount = np.array([0, 0., 0], dtype=object)
-        dihedral_translation_amount = np.array([0., 0., 0], dtype=object)
-        twist_rotation_amount = np.array([0, 0, 0], dtype=object)
-
-        # Make B-spline functions for changing geometric quantities
-        self._chord_stretch_b_spline = lfs.Function(
-            space=self._linear_b_spline_3_dof_space, 
-            coefficients=csdl.ImplicitVariable(
-                shape=(3, ), 
-                value=chord_stretch_amount
-            ),
-            name=f"{self._name}_chord_stretch_b_sp_coeffs"
-        )
-
-        self._span_stretch_b_spline = lfs.Function(
-            space=self._linear_b_spline_2_dof_space,
-            coefficients=csdl.ImplicitVariable(
-                shape=(2, ),
-                value=span_stretch_amount,
-            ),
-            name=f"{self._name}_span_stretch_b_sp_coeffs",
-        )
-
-        if self.parameters.sweep is not None:
-            self._sweep_translation_b_spline = lfs.Function(
-                space=self._linear_b_spline_3_dof_space,
-                coefficients=csdl.ImplicitVariable(
-                    shape=(3, ),
-                    value=sweep_translation_amount,
-                ),
-                name=f"{self._name}_sweep_transl_b_sp_coeffs"
-            )
-
-        if self.parameters.dihedral is not None:
-            self._dihedral_translation_b_spline = lfs.Function(
-                space=self._linear_b_spline_3_dof_space,
-                coefficients=csdl.ImplicitVariable(
-                    shape=(3, ),
-                    value=dihedral_translation_amount,
-                ),
-                name=f"{self._name}_dihedral_transl_b_sp_coeffs"
-            )
-
-        coefficients=csdl.Variable(
-                shape=(3, ),
-                value=twist_rotation_amount,
-        )
-        coefficients = coefficients.set(csdl.slice[0], self.parameters.tip_twist_delta)
-        coefficients = coefficients.set(csdl.slice[1], self.parameters.root_twist_delta)
-        coefficients = coefficients.set(csdl.slice[2], self.parameters.tip_twist_delta)
-        self._twist_b_spline = lfs.Function(
-            space=self._linear_b_spline_3_dof_space,
-            coefficients=coefficients,
-            name=f"{self._name}_twist_b_sp_coeffs"
-        )
-=======
         space_of_linear_3_dof_b_splines = lfs.BSplineSpace(num_parametric_dimensions=1, degree=1, coefficients_shape=(3,))
         space_of_linear_2_dof_b_splines = lfs.BSplineSpace(num_parametric_dimensions=1, degree=1, coefficients_shape=(2,))
 
@@ -470,7 +262,6 @@
 
         twist_b_spline = lfs.Function(space=space_of_linear_3_dof_b_splines,
                                         coefficients=csdl.Variable(shape=(3,), value=np.array([0, 0., 0])*np.pi/180), name='twist_b_spline_coefficients')
->>>>>>> c049d732
 
 
         num_ffd_sections = ffd_sectional_parameterization.num_sections
@@ -491,6 +282,7 @@
         twist_sectional_parameters = twist_b_spline.evaluate(
             parametric_b_spline_inputs
         )
+
 
 
         sectional_parameters = VolumeSectionalParameterizationInputs()
@@ -508,69 +300,6 @@
                 sectional_parameters.add_sectional_translation(axis=0, translation=sweep_translation_sectional_parameters)
 
 
-<<<<<<< HEAD
-        # set the base coefficients
-        geometry_coefficients = ffd_block.evaluate_ffd(ffd_coefficients, plot=False)
-        self._base_geometry.set_coefficients(geometry_coefficients)
-        
-        # re-fit the dependent geometry points
-        coeff_flip = np.eye(3)
-        coeff_flip[1,1] = -1
-        for item in self._dependent_geometry_points:
-            fitting_points = self._base_geometry.evaluate(item['parametric_points'])
-            coefficients = item['function_space'].fit(fitting_points, item['fitting_coords'])
-            geometry_coefficients.append(coefficients)
-            if item['mirror']:
-                if not len(coefficients.shape) == 2:
-                    coefficients = coefficients.reshape((-1, coefficients.shape[-1]))
-                geometry_coefficients.append(coefficients @ coeff_flip)
-
-
-
-        # set full geometry coefficients
-        self.geometry.set_coefficients(geometry_coefficients)
-
-        # Add rigid body translation (without FFD)
-        rigid_body_translation = csdl.ImplicitVariable(shape=(3, ), value=0.)
-        for function in self.geometry.functions.values():
-            # if len(function.coefficients.shape) != 2:
-            #     function.coefficients = function.coefficients.reshape((-1, 3))
-            # shape = function.coefficients.shape
-            # print('Wing Shape: ', shape)
-            function.coefficients = function.coefficients + csdl.expand(rigid_body_translation, function.coefficients.shape, action='k->ijk')
-        
-        # Add the coefficients of all B-splines to the parameterization solver
-        if self.skip_ffd:
-            parameterization_solver.add_parameter(rigid_body_translation, cost=10)
-        
-        else:            
-            parameterization_solver.add_parameter(self._chord_stretch_b_spline.coefficients)
-            parameterization_solver.add_parameter(self._span_stretch_b_spline.coefficients, cost=1e8)
-            if self.parameters.sweep is not None:
-                parameterization_solver.add_parameter(self._sweep_translation_b_spline.coefficients)
-            if self.parameters.dihedral is not None:
-                parameterization_solver.add_parameter(self._dihedral_translation_b_spline.coefficients)
-            if self.parameters.actuate_angle is not None:
-                parameterization_solver.add_parameter(self._actuate_b_spline.coefficients)    
-            parameterization_solver.add_parameter(rigid_body_translation, cost=10)
-        
-
-        return 
-
-    def _extract_geometric_quantities_from_ffd_block(self) -> WingGeometricQuantities:
-        """Extract the following quantities from the FFD block:
-            - Span
-            - root chord length
-            - tip chord lengths
-            - sweep/dihedral angles
-
-        Note that this helper function will not work well in all cases (e.g.,
-        in cases with high sweep or taper)
-        """
-        if self.parameters.actuate_angle is not None:
-            self.actuate(self.parameters.actuate_angle, self.parameters.actuate_axis_location)
-=======
->>>>>>> c049d732
 
 
 
@@ -587,21 +316,6 @@
 
 
         if self._orientation == "horizontal":
-<<<<<<< HEAD
-            ffd_geometric_variables.add_variable(wing_geom_qts.span, span_input)
-            ffd_geometric_variables.add_variable(wing_geom_qts.center_chord, root_chord_input)
-            ffd_geometric_variables.add_variable(wing_geom_qts.left_tip_chord, tip_chord_left_input)
-            ffd_geometric_variables.add_variable(wing_geom_qts.right_tip_chord, tip_chord_right_input)
-        else:
-            ffd_geometric_variables.add_variable(wing_geom_qts.span, span_input)
-            ffd_geometric_variables.add_variable(wing_geom_qts.center_chord, root_chord_input)
-            ffd_geometric_variables.add_variable(wing_geom_qts.left_tip_chord, tip_chord_left_input)
-
-        if self.parameters.sweep is not None:
-            sweep_input = self.parameters.sweep
-            ffd_geometric_variables.add_variable(wing_geom_qts.sweep_angle_left, sweep_input)
-            ffd_geometric_variables.add_variable(wing_geom_qts.sweep_angle_right, sweep_input)
-=======
             wingspan = csdl.norm(geometry.evaluate(wing_le_right_parametric) - geometry.evaluate(wing_le_left_parametric))
             root_chord = csdl.norm(geometry.evaluate(wing_te_center_parametric) - geometry.evaluate(wing_le_center_parametric))
             tip_chord_left = csdl.norm(geometry.evaluate(wing_te_left_parametric) - geometry.evaluate(wing_le_left_parametric))
@@ -616,12 +330,7 @@
             tip_chord = csdl.norm(geometry.evaluate(wing_te_tip_parametric) - geometry.evaluate(wing_le_tip_parametric))
             spanwise_direction = geometry.evaluate(wing_qc_tip_parametric) - geometry.evaluate(wing_qc_base_parametric)
             sweep_angle = csdl.arcsin(spanwise_direction[0] / csdl.norm(spanwise_direction))
->>>>>>> c049d732
-
-        if self.parameters.dihedral is not None:
-            dihedral_input = self.parameters.dihedral
-            ffd_geometric_variables.add_variable(wing_geom_qts.dihedral_angle_left, dihedral_input)
-            ffd_geometric_variables.add_variable(wing_geom_qts.dihedral_angle_right, dihedral_input)
+
 
 
 
@@ -631,96 +340,11 @@
         sweep_translation_b_spline.coefficients.add_name('sweep_translation_b_spline_coefficients')
         twist_b_spline.coefficients.add_name('twist_b_spline_coefficients')
 
-<<<<<<< HEAD
-        if span_input.value != wing_geom_qts.span.value:
-            # print(f'Name: {self._name}')
-            # print(f"NOT UPDATED span_stretch_b_spline.coefficients.value: {self._span_stretch_b_spline.coefficients.value}")
-            self._span_stretch_b_spline.coefficients.value = (span_input.value - wing_geom_qts.span.value) * np.array([-0.5, 0.5])
-            # print(f"Updated span_stretch_b_spline.coefficients.value: {self._span_stretch_b_spline.coefficients.value}")
-
-        if root_chord_input.value != wing_geom_qts.center_chord.value:
-            self._chord_stretch_b_spline.coefficients.value[1] = (root_chord_input.value - wing_geom_qts.center_chord.value)
-        if tip_chord_left_input.value != wing_geom_qts.left_tip_chord.value:
-            self._chord_stretch_b_spline.coefficients.value[0] = tip_chord_left_input.value - wing_geom_qts.left_tip_chord.value
-        if tip_chord_right_input.value != wing_geom_qts.right_tip_chord.value:
-            self._chord_stretch_b_spline.coefficients.value[2] = tip_chord_right_input.value - wing_geom_qts.right_tip_chord.value
-
-        if self.parameters.sweep is not None:
-            if self.parameters.sweep.value != wing_geom_qts.sweep_angle_left.value:
-                self._sweep_translation_b_spline.coefficients.value = (self.parameters.sweep.value - wing_geom_qts.sweep_angle_left.value) * np.array([-np.pi/180,np.pi/180,-np.pi/180])
-
-
-        if self.parameters.dihedral is not None:
-            if self.parameters.dihedral.value != wing_geom_qts.dihedral_angle_left.value:
-                self._dihedral_translation_b_spline.coefficients.value = self.parameters.dihedral.value - wing_geom_qts.dihedral_angle_left.value
-            if self.parameters.dihedral.value != wing_geom_qts.dihedral_angle_right.value:
-                self._dihedral_translation_b_spline.coefficients.value = self.parameters.dihedral.value - wing_geom_qts.dihedral_angle_right.value
-
-
-
-        # print(f"Desired span: {span_input.value}")
-        # print(f"Current span: {wing_geom_qts.span.value}")
-        # print(f"Span difference: {span_input.value - wing_geom_qts.span.value}")
-        # print(f"Updated span_stretch coefficients: {self._span_stretch_b_spline.coefficients.value}")
-        # if self.parameters.root_twist_delta is not None:
-        #     if abs(self.parameters.root_twist_delta.value - wing_geom_qts.center_chord.value) > 0:
-        #         self._twist_b_spline.coefficients.value = self.parameters.root_twist_delta.value - wing_geom_qts.center_chord.value
-
-        # if self.parameters.tip_twist_delta is not None:
-        #     if abs(self.parameters.tip_twist_delta.value - wing_geom_qts.left_tip_chord.value) > 0:
-        #         self._twist_b_spline.coefficients.value = self.parameters.tip_twist_delta.value - wing_geom_qts.left_tip_chord.value
-        #     if abs(self.parameters.tip_twist_delta.value - wing_geom_qts.right_tip_chord.value) > 0:
-        #         self._twist_b_spline.coefficients.value = self.parameters.tip_twist_delta.value - wing_geom_qts.right_tip_chord.value
-
-        # if self.parameters.incidence is not None:
-        #     if abs(self.parameters.incidence.value - wing_geom_qts.center_chord.value) > 0:
-        #         self._incidence_b_spline.coefficients.value = self.parameters.incidence.value - wing_geom_qts.center_chord.value
-
-        # if self.parameters.thickness_to_chord is not None:
-        #     if abs(self.parameters.thickness_to_chord.value - wing_geom_qts.center_chord.value) > 0:
-        #         self._thickness_to_chord_b_spline.coefficients.value = self.parameters.thickness_to_chord.value - wing_geom_qts.center_chord.value
-
-        # if self.parameters.thickness_to_chord_loc is not None:
-        #     if abs(self.parameters.thickness_to_chord_loc.value - wing_geom_qts.center_chord.value) > 0:
-        #         self._thickness_to_chord_loc_b_spline.coefficients.value = self.parameters.thickness_to_chord_loc.value - wing_geom_qts.center_chord.value
-
-        # if self.parameters.MAC is not None:
-        #     if abs(self.parameters.MAC.value - wing_geom_qts.center_chord.value) > 0:
-        #         self._MAC_b_spline.coefficients.value = self.parameters.MAC.value - wing_geom_qts.center_chord.value
-
-        # if self.parameters.S_wet is not None:
-        #     if abs(self.parameters.S_wet.value - wing_geom_qts.center_chord.value) > 0:
-        #         self._S_wet_b_spline.coefficients.value = self.parameters.S_wet.value - wing_geom_qts.center_chord.value
-
-        # if self.parameters.actuate_angle is not None:
-        #     if abs(self.parameters.actuate_angle.value - wing_geom_qts.center_chord.value) > 0:
-        #         self._actuate_angle_b_spline.coefficients.value = self.parameters.actuate_angle.value - wing_geom_qts.center_chord.value
-
-        # if self.parameters.actuate_axis_location is not None:
-        #     if abs(self.parameters.actuate_axis_location.value - wing_geom_qts.center_chord.value) > 0:
-        #         self._actuate_axis_location_b_spline.coefficients.value = self.parameters.actuate_axis_location.value - wing_geom_qts.center_chord.value
-
-
-        # print(f"\nWing Geometry Parameters:")
-        # print(f"Desired:")
-        # print(f"  AR: {self.parameters.AR.value[0]}")
-        # print(f"  S_ref: {self.parameters.S_ref.value[0]} m^2") 
-        # print(f"  Span: {span_input.value[0]} m")
-        # print(f"  Root chord: {root_chord_input.value[0]} m")
-        # print(f"\nCurrent:")
-        # print(f"  Span: {wing_geom_qts.span.value[0]} m")
-        # print(f"  Root chord: {wing_geom_qts.center_chord.value[0]} m")
-        # print(f"  Tip chord left: {wing_geom_qts.left_tip_chord.value[0]} m")
-        # print(f"  Tip chord right: {wing_geom_qts.right_tip_chord.value[0]} m")
-
-        return
-=======
 
         wingspan_outer_dv = csdl.Variable(shape=(1,), value=self.parameters.span.value)
         root_chord_outer_dv = csdl.Variable(shape=(1,), value=root_chord_input.value)
         tip_chord_outer_dv = csdl.Variable(shape=(1,), value=tip_chord_input.value)
         sweep_angle_outer_dv = csdl.Variable(shape=(1,), value=self.parameters.sweep.value * np.pi / 180)
->>>>>>> c049d732
 
         if self.parameters.actuate_angle is not None:
             if self._orientation == "horizontal":
@@ -770,25 +394,8 @@
 
 
 
-<<<<<<< HEAD
-        print("DO WING FFD")
-        wing_geom_qts = self._extract_geometric_quantities_from_ffd_block()
-
-        # Then define the geometric constraints
-        self._setup_ffd_parameterization(wing_geom_qts, ffd_geometric_variables)
-
-        # Update geometry coefficients
-        geometry_coefficients = wing_ffd_block.evaluate_ffd(wing_ffd_block.coefficients, plot=False)
-        self._base_geometry.set_coefficients(geometry_coefficients)
-        self.geometry.set_coefficients(geometry_coefficients)
-
-        return
-
-
-=======
-
-
->>>>>>> c049d732
+
+
         
 
 
