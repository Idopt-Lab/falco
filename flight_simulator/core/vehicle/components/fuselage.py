from flight_simulator.core.vehicle.component import Component

from lsdo_geo.core.parameterization.volume_sectional_parameterization import (
    VolumeSectionalParameterization, VolumeSectionalParameterizationInputs
)
import lsdo_function_spaces as lfs
from typing import Union
import numpy as np
import csdl_alpha as csdl 
from dataclasses import dataclass
from lsdo_function_spaces import FunctionSet
import lsdo_geo as lg



@dataclass
class FuselageParameters:
    length : Union[float, int, csdl.Variable]
    max_width : Union[float, int, csdl.Variable]
    max_height : Union[float, int, csdl.Variable]
    S_wet : Union[float, int, csdl.Variable, None]=None

@dataclass
class FuselageGeometricQuantities:
    length: csdl.Variable
    width: csdl.Variable
    height: csdl.Variable

class Fuselage(Component):
    """The fuslage component class.
    
    Parameters
    ----------
    - length
    - max_width
    - max_height

    Note that parameters may be design variables for optimizaiton.
    If a geometry is provided, the geometry parameterization sovler
    will manipulate the geometry through free-form deformation such 
    that the wing geometry satisfies these parameters.

    Attributes
    ----------
    - parameters : data class storing the above parameters
    - geometry : b-spline set or subset containing the wing geometry
    - comps : dictionary for children components
    - quantities : dictionary for storing (solver) data (e.g., field data)
    """
    def __init__(
        self, 
        length : Union[int, float, csdl.Variable],
        max_width : Union[int, float, csdl.Variable, None] = None, 
        max_height : Union[int, float, csdl.Variable, None] = None, 
        geometry : Union[FunctionSet, None] = None,
        skip_ffd: bool = False,
        parameterization_solver = None,
        ffd_geometric_variables = None,
        **kwargs
    ) -> None:
        parameterization_solver = parameterization_solver
        ffd_geometric_variables = ffd_geometric_variables
        kwargs["do_not_remake_ffd_block"] = True
        super().__init__(geometry, **kwargs)
        
        # Do type checking
        csdl.check_parameter(length, "length", types=(int, float, csdl.Variable))
        csdl.check_parameter(max_width, "max_width", types=(int, float, csdl.Variable), allow_none=True)
        csdl.check_parameter(max_height, "max_height", types=(int, float, csdl.Variable), allow_none=True)

        self._name = f"Fuselage"
        self.geometry = geometry
<<<<<<< HEAD
        self._skip_ffd = False
=======
        self._skip_ffd = skip_ffd
        self.geometry = geometry
>>>>>>> 94b65d98
        

        # Assign parameters
        self.parameters : FuselageParameters = FuselageParameters(
            length=length,
            max_height=max_height,
            max_width=max_width,
        )

        # print(f"Initializing Wing with parameters: {self.parameters.length.value}, {self.parameters.max_width.value}, {self.parameters.max_height.value}")

        # compute form factor (according to Raymer) if parameters are provided
        if all(arg is not None for arg in [length, max_height, max_width]):
            if not isinstance(max_height, csdl.Variable):
                max_height = csdl.Variable(shape=(1, ), value=max_height)
            if not isinstance(max_width, csdl.Variable):
                max_width = csdl.Variable(shape=(1, ), value=max_width)




        # Set the wetted area
        self.parameters.S_wet = self.quantities.surface_area

        
        # Automatically make the FFD block upon instantiation 

        num_ffd_sections = 3
        ffd_block = lg.construct_ffd_block_around_entities(entities=geometry, num_coefficients=(2, num_ffd_sections, 2), degree=(1,1,1))


        # Extract dimensions (height, width, length) from the FFD block
        self._nose_point = geometry.project(ffd_block.evaluate(parametric_coordinates=np.array([1., 0.5, 0.5])))
        self._tail_point = geometry.project(ffd_block.evaluate(parametric_coordinates=np.array([0., 0.5, 0.5])))

        self.nose_point = geometry.evaluate(self._nose_point)
        self.tail_point = geometry.evaluate(self._tail_point)

        self._left_point = geometry.project(ffd_block.evaluate(parametric_coordinates=np.array([0.5, 0., 0.5])))
        self._right_point = geometry.project(ffd_block.evaluate(parametric_coordinates=np.array([0.5, 1., 0.5])))

        self.left_point = geometry.evaluate(self._left_point)
        self.right_point = geometry.evaluate(self._right_point)

        self._top_point = geometry.project(ffd_block.evaluate(parametric_coordinates=np.array([0.5, 0.5, 1.])))
        self._bottom_point = geometry.project(ffd_block.evaluate(parametric_coordinates=np.array([0.5, 0.5, 0.])))

        self.top_point = geometry.evaluate(self._top_point)
        self.bottom_point = geometry.evaluate(self._bottom_point)


        fuselage_length_stretch_coefficients = csdl.Variable(name='fuselage_length_stretch_coefficients', value=np.array([0., 0.]))
        fuselage_height_stretch_coefficients = csdl.Variable(name='fuselage_height_stretch_coefficients', value=np.array([0., 0.]))
        fuselage_width_stretch_coefficients = csdl.Variable(name='fuselage_width_stretch_coefficients', value=np.array([0., 0.]))      



        

        linear_b_spline_2_dof_space = lfs.BSplineSpace(num_parametric_dimensions=1, degree=1, coefficients_shape=(2,))

        # Instantiate a volume sectional parameterization object
        ffd_block_sectional_parameterization = VolumeSectionalParameterization(
            name=f'{self._name}_sectional_parameterization',
            parameterized_points=ffd_block.coefficients,
            principal_parametric_dimension=0
        )
        # if plot:
        #     ffd_block_sectional_parameterization.plot()


        # Make B-spline functions for changing geometric quantities
        length_stretch_b_spline = lfs.Function(
            space=linear_b_spline_2_dof_space,
            coefficients=fuselage_length_stretch_coefficients,
            name=f"{self._name}_length_stretch_b_sp_coeffs",
        )

        height_stretch_b_spline = lfs.Function(
            space=linear_b_spline_2_dof_space,
            coefficients=fuselage_height_stretch_coefficients,
            name=f"{self._name}_height_stretch_b_sp_coeffs",
        )

        width_stretch_b_spline = lfs.Function(
            space=linear_b_spline_2_dof_space,
            coefficients=fuselage_width_stretch_coefficients,
            name=f"{self._name}_width_stretch_b_sp_coeffs",
        )


        # evaluate b-splines 
        num_ffd_sections = ffd_block_sectional_parameterization.num_sections
        parametric_b_spline_inputs = np.linspace(0.0, 1.0, num_ffd_sections).reshape((-1, 1))

        length_stretch_sectional_parameters = length_stretch_b_spline.evaluate(
            parametric_b_spline_inputs
        )
        height_stretch_sectional_parameters = height_stretch_b_spline.evaluate(
            parametric_b_spline_inputs
        )
        width_stretch_sectional_parameters = width_stretch_b_spline.evaluate(
            parametric_b_spline_inputs
        )

        sectional_parameters = VolumeSectionalParameterizationInputs()
        sectional_parameters.add_sectional_translation(axis=0, translation=length_stretch_sectional_parameters)
        sectional_parameters.add_sectional_stretch(axis=1, stretch=height_stretch_sectional_parameters)
        sectional_parameters.add_sectional_stretch(axis=2, stretch=width_stretch_sectional_parameters)

        ffd_coefficients = ffd_block_sectional_parameterization.evaluate(sectional_parameters, plot=False)
        ffd_coefficients.name = 'ffd_coefficients'

        # set the coefficient in the geometry
        geometry_coefficients = ffd_block.evaluate_ffd(ffd_coefficients, plot=False)
                    
        self.geometry.set_coefficients(geometry_coefficients)

<<<<<<< HEAD
        # Add rigid body translation (without FFD)
        rigid_body_translation = csdl.ImplicitVariable(shape=(3, ), value=0.)
        for function in self.geometry.functions.values():
            shape = function.coefficients.shape
            # print('Fuselage Shape: ', shape)
            function.coefficients = function.coefficients + csdl.expand(rigid_body_translation, shape, action='k->ijk')            


        # Add (B-spline) coefficients to parameterization solver
        self.skip_ffd = False
        if self.skip_ffd:
            parameterization_solver.add_parameter(rigid_body_translation, cost=1000)
        else:
            parameterization_solver.add_parameter(self._length_stretch_b_spline.coefficients)
            parameterization_solver.add_parameter(self._height_stretch_b_spline.coefficients)
            parameterization_solver.add_parameter(self._width_stretch_b_spline.coefficients)
            parameterization_solver.add_parameter(rigid_body_translation, cost=1000)

        return
=======
>>>>>>> 94b65d98

        nose = self.geometry.evaluate(self._nose_point)
        tail = self.geometry.evaluate(self._tail_point)

        left = self.geometry.evaluate(self._left_point)
        right = self.geometry.evaluate(self._right_point)

        top = self.geometry.evaluate(self._top_point)
        bottom = self.geometry.evaluate(self._bottom_point)

        fuselage_length = csdl.norm(tail - nose)
        fuselage_width = csdl.norm(right - left)
        fuselage_height = csdl.norm(top - bottom)

        fuselage_geometric_qts = FuselageGeometricQuantities(
            length=fuselage_length,
            width=fuselage_width,
            height=fuselage_height,
        )


        length_stretch_b_spline.coefficients.add_name('fuselage_length_stretch_coefficients')
        height_stretch_b_spline.coefficients.add_name('fuselage_height_stretch_coefficients')
        width_stretch_b_spline.coefficients.add_name('fuselage_width_stretch_coefficients')

        length_outer_dv = csdl.Variable(shape=(1,), value=self.parameters.length.value)
        height_outer_dv = csdl.Variable(shape=(1,), value=self.parameters.max_height.value)
        width_outer_dv = csdl.Variable(shape=(1,), value=self.parameters.max_width.value)

        
        parameterization_solver.add_parameter(length_stretch_b_spline.coefficients)
        parameterization_solver.add_parameter(height_stretch_b_spline.coefficients)
        parameterization_solver.add_parameter(width_stretch_b_spline.coefficients)
    

        if self.parameters.length is None:
            pass
        else:
            ffd_geometric_variables.add_variable(fuselage_geometric_qts.length, length_outer_dv)

        if self.parameters.max_height is None:
            pass
        else:
            ffd_geometric_variables.add_variable(fuselage_geometric_qts.height, height_outer_dv)

        if self.parameters.max_width is None:
            pass
        else:
            ffd_geometric_variables.add_variable(fuselage_geometric_qts.width, width_outer_dv)


<<<<<<< HEAD
        return ffd_geometric_variables
    
    def _setup_geometry(self, parameterization_solver, ffd_geometric_variables, plot: bool = False):
        """Set up the fuselage geometry (mainly for FFD)"""

        # Get ffd block
        fuselage_ffd_block = self.ffd_block
        
        self._setup_ffd_block(fuselage_ffd_block, parameterization_solver, ffd_geometric_variables, plot=plot)

        fuselage_geom_qts = self._extract_geometric_quantities_from_ffd_block()

        self._setup_ffd_parameterization(fuselage_geom_qts, ffd_geometric_variables)

        # print(f"Fuselage geo qts: {fuselage_geom_qts.length.value}")
        # print(f"Fuselage parameters: {self.parameters}")
        # print(f"Fuselage geometric variables: {ffd_geometric_variables}")
        return
=======
        print('Computed Fuselage Length',fuselage_geometric_qts.length.value)
        print('Computed Fuselage Width',fuselage_geometric_qts.width.value)
        print('Computed Fuselage Height',fuselage_geometric_qts.height.value)
>>>>>>> 94b65d98
<|MERGE_RESOLUTION|>--- conflicted
+++ resolved
@@ -70,12 +70,8 @@
 
         self._name = f"Fuselage"
         self.geometry = geometry
-<<<<<<< HEAD
-        self._skip_ffd = False
-=======
         self._skip_ffd = skip_ffd
         self.geometry = geometry
->>>>>>> 94b65d98
         
 
         # Assign parameters
@@ -194,29 +190,6 @@
                     
         self.geometry.set_coefficients(geometry_coefficients)
 
-<<<<<<< HEAD
-        # Add rigid body translation (without FFD)
-        rigid_body_translation = csdl.ImplicitVariable(shape=(3, ), value=0.)
-        for function in self.geometry.functions.values():
-            shape = function.coefficients.shape
-            # print('Fuselage Shape: ', shape)
-            function.coefficients = function.coefficients + csdl.expand(rigid_body_translation, shape, action='k->ijk')            
-
-
-        # Add (B-spline) coefficients to parameterization solver
-        self.skip_ffd = False
-        if self.skip_ffd:
-            parameterization_solver.add_parameter(rigid_body_translation, cost=1000)
-        else:
-            parameterization_solver.add_parameter(self._length_stretch_b_spline.coefficients)
-            parameterization_solver.add_parameter(self._height_stretch_b_spline.coefficients)
-            parameterization_solver.add_parameter(self._width_stretch_b_spline.coefficients)
-            parameterization_solver.add_parameter(rigid_body_translation, cost=1000)
-
-        return
-=======
->>>>>>> 94b65d98
-
         nose = self.geometry.evaluate(self._nose_point)
         tail = self.geometry.evaluate(self._tail_point)
 
@@ -267,27 +240,6 @@
             ffd_geometric_variables.add_variable(fuselage_geometric_qts.width, width_outer_dv)
 
 
-<<<<<<< HEAD
-        return ffd_geometric_variables
-    
-    def _setup_geometry(self, parameterization_solver, ffd_geometric_variables, plot: bool = False):
-        """Set up the fuselage geometry (mainly for FFD)"""
-
-        # Get ffd block
-        fuselage_ffd_block = self.ffd_block
-        
-        self._setup_ffd_block(fuselage_ffd_block, parameterization_solver, ffd_geometric_variables, plot=plot)
-
-        fuselage_geom_qts = self._extract_geometric_quantities_from_ffd_block()
-
-        self._setup_ffd_parameterization(fuselage_geom_qts, ffd_geometric_variables)
-
-        # print(f"Fuselage geo qts: {fuselage_geom_qts.length.value}")
-        # print(f"Fuselage parameters: {self.parameters}")
-        # print(f"Fuselage geometric variables: {ffd_geometric_variables}")
-        return
-=======
         print('Computed Fuselage Length',fuselage_geometric_qts.length.value)
         print('Computed Fuselage Width',fuselage_geometric_qts.width.value)
-        print('Computed Fuselage Height',fuselage_geometric_qts.height.value)
->>>>>>> 94b65d98
+        print('Computed Fuselage Height',fuselage_geometric_qts.height.value)