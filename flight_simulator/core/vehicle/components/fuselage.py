from flight_simulator.core.vehicle.component import Component

from lsdo_geo.core.parameterization.volume_sectional_parameterization import (
    VolumeSectionalParameterization, VolumeSectionalParameterizationInputs
)
import lsdo_function_spaces as lfs
from typing import Union
import numpy as np
import csdl_alpha as csdl 
from dataclasses import dataclass
from lsdo_function_spaces import FunctionSet
import lsdo_geo as lg



@dataclass
class FuselageParameters:
    length : Union[float, int, csdl.Variable]
    max_width : Union[float, int, csdl.Variable]
    max_height : Union[float, int, csdl.Variable]
    S_wet : Union[float, int, csdl.Variable, None]=None

@dataclass
class FuselageGeometricQuantities:
    length: csdl.Variable
    width: csdl.Variable
    height: csdl.Variable

class Fuselage(Component):
    """The fuslage component class.
    
    Parameters
    ----------
    - length
    - max_width
    - max_height

    Note that parameters may be design variables for optimizaiton.
    If a geometry is provided, the geometry parameterization sovler
    will manipulate the geometry through free-form deformation such 
    that the wing geometry satisfies these parameters.

    Attributes
    ----------
    - parameters : data class storing the above parameters
    - geometry : b-spline set or subset containing the wing geometry
    - comps : dictionary for children components
    - quantities : dictionary for storing (solver) data (e.g., field data)
    """
    def __init__(
        self, 
        length : Union[int, float, csdl.Variable],
        max_width : Union[int, float, csdl.Variable, None] = None, 
        max_height : Union[int, float, csdl.Variable, None] = None, 
        geometry : Union[FunctionSet, None] = None,
        **kwargs
    ) -> None:
        kwargs["do_not_remake_ffd_block"] = True
        super().__init__(geometry, **kwargs)
        
        # Do type checking
        csdl.check_parameter(length, "length", types=(int, float, csdl.Variable))
        csdl.check_parameter(max_width, "max_width", types=(int, float, csdl.Variable), allow_none=True)
        csdl.check_parameter(max_height, "max_height", types=(int, float, csdl.Variable), allow_none=True)

        self._instance_count = 0
        self._name = f"Fuselage"
        self.geometry = geometry
        self._skip_ffd = False
        

        # Assign parameters
        self.parameters : FuselageParameters = FuselageParameters(
            length=length,
            max_height=max_height,
            max_width=max_width,
        )

        # print(f"Initializing Wing with parameters: {self.parameters.length.value}, {self.parameters.max_width.value}, {self.parameters.max_height.value}")

        # compute form factor (according to Raymer) if parameters are provided
        if all(arg is not None for arg in [length, max_height, max_width]):
            if not isinstance(max_height, csdl.Variable):
                max_height = csdl.Variable(shape=(1, ), value=max_height)
            if not isinstance(max_width, csdl.Variable):
                max_width = csdl.Variable(shape=(1, ), value=max_width)
            f = length / csdl.maximum(max_height, max_width)
            FF = 1 + 60 / f**3 + f / 400
            # self.quantities.drag_parameters.form_factor = FF
            # self.quantities.drag_parameters.characteristic_length = length

        if self.geometry is not None:
            # Check for appropriate geometry type
            if not isinstance(self.geometry, (FunctionSet)):
                raise TypeError(f"wing gometry must be of type {FunctionSet}")
            else:
                # Set the wetted area
                self.parameters.S_wet = self.quantities.surface_area

                
                # Automatically make the FFD block upon instantiation 

                num_ffd_sections = 3
                self.ffd_block = lg.construct_ffd_block_around_entities(entities=geometry, num_coefficients=(2, num_ffd_sections, 2), degree=(1,1,1))


                # Extract dimensions (height, width, length) from the FFD block
                self._nose_point = geometry.project(self.ffd_block.evaluate(parametric_coordinates=np.array([1., 0.5, 0.5])))
                self._tail_point = geometry.project(self.ffd_block.evaluate(parametric_coordinates=np.array([0., 0.5, 0.5])))

                self.nose_point = geometry.evaluate(self._nose_point)
                self.tail_point = geometry.evaluate(self._tail_point)

                self._left_point = geometry.project(self.ffd_block.evaluate(parametric_coordinates=np.array([0.5, 0., 0.5])))
                self._right_point = geometry.project(self.ffd_block.evaluate(parametric_coordinates=np.array([0.5, 1., 0.5])))

                self._top_point = geometry.project(self.ffd_block.evaluate(parametric_coordinates=np.array([0.5, 0.5, 1.])))
                self._bottom_point = geometry.project(self.ffd_block.evaluate(parametric_coordinates=np.array([0.5, 0.5, 0.])))


        self._fuselage_length_stretch_coefficients = csdl.Variable(name='fuselage_length_stretch_coefficients', value=np.array([0., 0.]))
        self._fuselage_height_stretch_coefficients = csdl.Variable(name='fuselage_height_stretch_coefficients', value=np.array([0., 0.]))
        self._fuselage_width_stretch_coefficients = csdl.Variable(name='fuselage_width_stretch_coefficients', value=np.array([0., 0.]))      



    def _setup_ffd_block(self, ffd_block, parameterization_solver, ffd_geometric_variables, plot : bool=False):
        """Set up the fuselage ffd block."""
        

        self._constant_b_spline_1_dof_space = lfs.BSplineSpace(num_parametric_dimensions=1, degree=0, coefficients_shape=(1,))
        self._linear_b_spline_2_dof_space = lfs.BSplineSpace(num_parametric_dimensions=1, degree=1, coefficients_shape=(2,))
        self._linear_b_spline_3_dof_space = lfs.BSplineSpace(num_parametric_dimensions=1, degree=1, coefficients_shape=(3,))
        self._cubic_b_spline_5_dof_space = lfs.BSplineSpace(num_parametric_dimensions=1, degree=3, coefficients_shape=(5,))

        # Instantiate a volume sectional parameterization object
        ffd_block_sectional_parameterization = VolumeSectionalParameterization(
            name=f'{self._name}_sectional_parameterization',
            parameterized_points=ffd_block.coefficients,
            principal_parametric_dimension=0
        )
        # if plot:
        #     ffd_block_sectional_parameterization.plot()


<<<<<<< HEAD

        if isinstance(self.parameters.length, csdl.Variable):
            length_value = self.parameters.length.value
        else:
            length_value = self.parameters.length

        if isinstance(self.parameters.max_height, csdl.Variable):
            height_value = self.parameters.max_height.value
        else:
            height_value = self.parameters.max_height

        if isinstance(self.parameters.max_width, csdl.Variable):
            width_value = self.parameters.max_width.value
        else:
            width_value = self.parameters.max_width


        length_stretch = np.array([-0, 0.], dtype=object)
        height_stretch = np.array([0, 0], dtype=object)
        width_stretch = np.array([0, 0], dtype=object)

        # Make B-spline functions for changing geometric quantities
        self._length_stretch_b_spline = lfs.Function(
            space=self._linear_b_spline_2_dof_space,
            coefficients=csdl.ImplicitVariable(
                shape=(2, ),
                value=length_stretch,
            ),
=======
        # Make B-spline functions for changing geometric quantities
        self._length_stretch_b_spline = lfs.Function(
            space=self._linear_b_spline_2_dof_space,
            coefficients=self._fuselage_length_stretch_coefficients,
>>>>>>> c049d732
            name=f"{self._name}_length_stretch_b_sp_coeffs",
        )

        self._height_stretch_b_spline = lfs.Function(
            space=self._linear_b_spline_2_dof_space,
<<<<<<< HEAD
            coefficients=csdl.ImplicitVariable(
                shape=(2, ),
                value=height_stretch,
            ),
=======
            coefficients=self._fuselage_height_stretch_coefficients,
>>>>>>> c049d732
            name=f"{self._name}_height_stretch_b_sp_coeffs",
        )

        self._width_stretch_b_spline = lfs.Function(
            space=self._linear_b_spline_2_dof_space,
<<<<<<< HEAD
            coefficients=csdl.ImplicitVariable(
                shape=(2, ),
                value=width_stretch,
            ),
=======
            coefficients=self._fuselage_width_stretch_coefficients,
>>>>>>> c049d732
            name=f"{self._name}_width_stretch_b_sp_coeffs",
        )


        # evaluate b-splines 
        num_ffd_sections = ffd_block_sectional_parameterization.num_sections
        parametric_b_spline_inputs = np.linspace(0.0, 1.0, num_ffd_sections).reshape((-1, 1))

        length_stretch_sectional_parameters = self._length_stretch_b_spline.evaluate(
            parametric_b_spline_inputs
        )
        height_stretch_sectional_parameters = self._height_stretch_b_spline.evaluate(
            parametric_b_spline_inputs
        )
        width_stretch_sectional_parameters = self._width_stretch_b_spline.evaluate(
            parametric_b_spline_inputs
        )

        sectional_parameters = VolumeSectionalParameterizationInputs()
        sectional_parameters.add_sectional_translation(axis=0, translation=length_stretch_sectional_parameters)
        sectional_parameters.add_sectional_stretch(axis=1, stretch=height_stretch_sectional_parameters)
        sectional_parameters.add_sectional_stretch(axis=2, stretch=width_stretch_sectional_parameters)

        ffd_coefficients = ffd_block_sectional_parameterization.evaluate(sectional_parameters, plot=False)

        # set the coefficient in the geometry
        geometry_coefficients = ffd_block.evaluate_ffd(ffd_coefficients, plot=False)
                    
        self.geometry.set_coefficients(geometry_coefficients)

        # Add rigid body translation (without FFD)
        rigid_body_translation = csdl.ImplicitVariable(shape=(3, ), value=0.)
        for function in self.geometry.functions.values():
            shape = function.coefficients.shape
            # print('Fuselage Shape: ', shape)
            function.coefficients = function.coefficients + csdl.expand(rigid_body_translation, shape, action='k->ijk')            


        # Add (B-spline) coefficients to parameterization solver
        self.skip_ffd = False
        if self.skip_ffd:
            parameterization_solver.add_parameter(rigid_body_translation, cost=1000)
        else:
            parameterization_solver.add_parameter(self._length_stretch_b_spline.coefficients)
            parameterization_solver.add_parameter(self._height_stretch_b_spline.coefficients)
            parameterization_solver.add_parameter(self._width_stretch_b_spline.coefficients)
            parameterization_solver.add_parameter(rigid_body_translation, cost=1000)

        return

    def _extract_geometric_quantities_from_ffd_block(self):
        """Extract the following quantities from the FFD block:
            - fuselage length
            - fuselage max width
            - fuselage max heigtht
        """

        # Re-evaluate dimensions from FFD block
        nose = self.geometry.evaluate(self._nose_point)
        tail = self.geometry.evaluate(self._tail_point)

        left = self.geometry.evaluate(self._left_point)
        right = self.geometry.evaluate(self._right_point)

        top = self.geometry.evaluate(self._top_point)
        bottom = self.geometry.evaluate(self._bottom_point)

        fuselage_length = csdl.norm(tail - nose)
        fuselage_width = csdl.norm(right - left)
        fuselage_height = csdl.norm(top - bottom)

        fuselage_geometric_qts = FuselageGeometricQuantities(
            length=fuselage_length,
            width=fuselage_width,
            height=fuselage_height,
        )

        return fuselage_geometric_qts
    
    def _setup_ffd_parameterization(self, fuselage_geometric_qts : FuselageGeometricQuantities, ffd_geometric_variables):

        """Set up the fuselage parameterization."""
        # If user doesn't specify length, use initial geometry
        if self.parameters.length is None:
            pass
        else:
            length_input = self.parameters.length
            if length_input.value != fuselage_geometric_qts.length.value:
                # print(f"NOT UPDATED length_stretch_b_spline.coefficients.value: {self._length_stretch_b_spline.coefficients.value}")
                self._length_stretch_b_spline.coefficients.value = (length_input.value - fuselage_geometric_qts.length.value) * np.array([-0.5,0.5])
                # print(f"Updated length_stretch_b_spline.coefficients.value: {self._length_stretch_b_spline.coefficients.value}")
            ffd_geometric_variables.add_variable(fuselage_geometric_qts.length, length_input)
            # print(f"Adding length: {fuselage_geometric_qts.length.value} -> {length_input.value}")

        # If user doesn't specify height, use initial geometry
        if self.parameters.max_height is None:
            pass
        else:
            height_input = self.parameters.max_height
            if height_input.value != fuselage_geometric_qts.height.value:
                # print(f"NOT UPDATED height_stretch_b_spline.coefficients.value: {self._height_stretch_b_spline.coefficients.value}")
                self._height_stretch_b_spline.coefficients.value = (height_input.value - fuselage_geometric_qts.height.value) * np.array([-0.5,0.5])
                # print(f"Updated height_stretch_b_spline.coefficients.value: {self._height_stretch_b_spline.coefficients.value}")
            ffd_geometric_variables.add_variable(fuselage_geometric_qts.height, height_input)
            # print(f"Adding height: {fuselage_geometric_qts.height.value} -> {height_input.value}")

        # If user doesn't specify width, use initial geometry
        if self.parameters.max_width is None:
            pass
        else:
            width_input = self.parameters.max_width
            if width_input.value != fuselage_geometric_qts.width.value:
                # print(f"NOT UPDATED width_stretch_b_spline.coefficients.value: {self._width_stretch_b_spline.coefficients.value}")
                self._width_stretch_b_spline.coefficients.value = (width_input.value - fuselage_geometric_qts.width.value) * np.array([-0.5,0.5])
                # print(f"Updated width_stretch_b_spline.coefficients.value: {self._width_stretch_b_spline.coefficients.value}")
            ffd_geometric_variables.add_variable(fuselage_geometric_qts.width, width_input)
            # print(f"Adding width: {fuselage_geometric_qts.width.value} -> {width_input.value}")


        return ffd_geometric_variables
    
    def _setup_geometry(self, parameterization_solver, ffd_geometric_variables, plot: bool = False):
        """Set up the fuselage geometry (mainly for FFD)"""

        # Get ffd block
<<<<<<< HEAD
        fuselage_ffd_block = self._ffd_block

        # Set up the ffd block
=======
        fuselage_ffd_block = self.ffd_block
        
>>>>>>> c049d732
        self._setup_ffd_block(fuselage_ffd_block, parameterization_solver, ffd_geometric_variables, plot=plot)

        fuselage_geom_qts = self._extract_geometric_quantities_from_ffd_block()

        self._setup_ffd_parameterization(fuselage_geom_qts, ffd_geometric_variables)

        # print(f"Fuselage geo qts: {fuselage_geom_qts.length.value}")
        # print(f"Fuselage parameters: {self.parameters}")
        # print(f"Fuselage geometric variables: {ffd_geometric_variables}")
        return<|MERGE_RESOLUTION|>--- conflicted
+++ resolved
@@ -143,67 +143,22 @@
         #     ffd_block_sectional_parameterization.plot()
 
 
-<<<<<<< HEAD
-
-        if isinstance(self.parameters.length, csdl.Variable):
-            length_value = self.parameters.length.value
-        else:
-            length_value = self.parameters.length
-
-        if isinstance(self.parameters.max_height, csdl.Variable):
-            height_value = self.parameters.max_height.value
-        else:
-            height_value = self.parameters.max_height
-
-        if isinstance(self.parameters.max_width, csdl.Variable):
-            width_value = self.parameters.max_width.value
-        else:
-            width_value = self.parameters.max_width
-
-
-        length_stretch = np.array([-0, 0.], dtype=object)
-        height_stretch = np.array([0, 0], dtype=object)
-        width_stretch = np.array([0, 0], dtype=object)
-
-        # Make B-spline functions for changing geometric quantities
-        self._length_stretch_b_spline = lfs.Function(
-            space=self._linear_b_spline_2_dof_space,
-            coefficients=csdl.ImplicitVariable(
-                shape=(2, ),
-                value=length_stretch,
-            ),
-=======
         # Make B-spline functions for changing geometric quantities
         self._length_stretch_b_spline = lfs.Function(
             space=self._linear_b_spline_2_dof_space,
             coefficients=self._fuselage_length_stretch_coefficients,
->>>>>>> c049d732
             name=f"{self._name}_length_stretch_b_sp_coeffs",
         )
 
         self._height_stretch_b_spline = lfs.Function(
             space=self._linear_b_spline_2_dof_space,
-<<<<<<< HEAD
-            coefficients=csdl.ImplicitVariable(
-                shape=(2, ),
-                value=height_stretch,
-            ),
-=======
             coefficients=self._fuselage_height_stretch_coefficients,
->>>>>>> c049d732
             name=f"{self._name}_height_stretch_b_sp_coeffs",
         )
 
         self._width_stretch_b_spline = lfs.Function(
             space=self._linear_b_spline_2_dof_space,
-<<<<<<< HEAD
-            coefficients=csdl.ImplicitVariable(
-                shape=(2, ),
-                value=width_stretch,
-            ),
-=======
             coefficients=self._fuselage_width_stretch_coefficients,
->>>>>>> c049d732
             name=f"{self._name}_width_stretch_b_sp_coeffs",
         )
 
@@ -329,14 +284,8 @@
         """Set up the fuselage geometry (mainly for FFD)"""
 
         # Get ffd block
-<<<<<<< HEAD
-        fuselage_ffd_block = self._ffd_block
-
-        # Set up the ffd block
-=======
         fuselage_ffd_block = self.ffd_block
         
->>>>>>> c049d732
         self._setup_ffd_block(fuselage_ffd_block, parameterization_solver, ffd_geometric_variables, plot=plot)
 
         fuselage_geom_qts = self._extract_geometric_quantities_from_ffd_block()
