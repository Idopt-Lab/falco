import csdl_alpha as csdl
import numpy as np
import matplotlib.pyplot as plt
from flight_simulator import ureg
from typing import Union
from flight_simulator.core.loads.loads import Loads
from flight_simulator.core.loads.forces_moments import Vector, ForcesMoments

# TODO: IMPROVE AERODYNAMIC MODEL TO INCLUDE MORE COMPLEX AERODYNAMIC EFFECTS

class LiftModel:
    def __init__(self, AR:Union[ureg.Quantity, csdl.Variable], e:Union[ureg.Quantity, csdl.Variable], CD0:Union[ureg.Quantity, csdl.Variable], 
                 S:Union[ureg.Quantity, csdl.Variable], incidence:Union[ureg.Quantity, csdl.Variable]):
        super().__init__()


        if AR is None:
            self.AR = csdl.Variable(name='AR', shape=(1,), value=15)
        else:
            self.AR = AR
        

        if e is None:
            self.e = csdl.Variable(name='e', shape=(1,), value=0.87)
        else:
            self.e = e

        if CD0 is None:
            self.CD0 = csdl.Variable(name='CD0', shape=(1,), value=0.001)
        else:
            self.CD0 = CD0

        if S is None:
            self.S = csdl.Variable(name='S', shape=(1,), value=6.22)
        elif isinstance(S, ureg.Quantity):
            self.S = csdl.Variable(name='S', shape=(1,), value=S.to_base_units())
        else:
            self.S = S

        if incidence is None:
            self.incidence = csdl.Variable(name='incidence', shape=(1,), value=2*np.pi/180)
        elif isinstance(incidence, ureg.Quantity):
            self.incidence = csdl.Variable(name='incidence', shape=(1,), value=incidence.to_base_units())
        else:
            self.incidence = incidence
        
    


class AircraftAerodynamics(Loads):

    # TODO: Improve aerodynamic model to include more complex aerodynamic effects

    def __init__(self, component, lift_model:LiftModel):
        self.lift_model = lift_model
        self.wing_axis = component.mass_properties.cg_vector.axis
        

    def get_FM_refPoint(self, x_bar, u_bar):
            """
            Compute forces and moments about the reference point.

            Parameters
            ----------
            x_bar : csdl.VariableGroup
                Flight-dynamic state (x̄) which should include:
                - density
                - VTAS
                - states.theta
            u_bar : csdl.Variable or csdl.VariableGroup
                Control input (ū) [currently not used in the aerodynamics calculation]

            Returns
            -------
            loads : ForcesMoments
                Computed forces and moments about the reference point.
            """

            density = x_bar.atmospheric_states.density
            velocity = x_bar.VTAS
            theta = x_bar.state_vector.theta
            alpha = theta + self.lift_model.incidence

            CL = 2*np.pi*alpha + 0.3
            CD = self.lift_model.CD0 + (1 / (self.lift_model.e * self.lift_model.AR * np.pi)) * CL**2  
            L = 0.5 * density * velocity**2 * self.lift_model.S * CL
            D = 0.5 * density * velocity**2 * self.lift_model.S * CD

            aero_force = csdl.Variable(shape=(3,), value=0.)
            aero_force = aero_force.set(csdl.slice[0], -D)
            aero_force = aero_force.set(csdl.slice[2], -L)
            force_vector = Vector(vector=aero_force, axis=self.wing_axis)

            moment_vector = Vector(vector=csdl.Variable(shape=(3,), value=0.), axis=self.wing_axis)
            loads = ForcesMoments(force=force_vector, moment=moment_vector)
            return loads
<<<<<<< HEAD
=======

    
>>>>>>> 920dfd74
<|MERGE_RESOLUTION|>--- conflicted
+++ resolved
@@ -94,8 +94,3 @@
             moment_vector = Vector(vector=csdl.Variable(shape=(3,), value=0.), axis=self.wing_axis)
             loads = ForcesMoments(force=force_vector, moment=moment_vector)
             return loads
-<<<<<<< HEAD
-=======
-
-    
->>>>>>> 920dfd74
