--- conflicted
+++ resolved
@@ -5,12 +5,7 @@
 import lsdo_geo as lg
 from flight_simulator.utils.import_geometry import import_geometry
 from flight_simulator import REPO_ROOT_FOLDER
-<<<<<<< HEAD
-from flight_simulator.core.vehicle.component import Component, Configuration
-from flight_simulator.core.condition import Condition
-=======
 from flight_simulator.core.vehicle.component import Component
->>>>>>> c049d732
 from flight_simulator.core.loads.mass_properties import MassProperties
 from flight_simulator.core.dynamics.axis import Axis, ValidOrigins
 from flight_simulator.core.dynamics.axis_lsdogeo import AxisLsdoGeo
@@ -1154,12 +1149,6 @@
 
 
 
-<<<<<<< HEAD
-wing_span = csdl.Variable(name="wingspan", shape=(1, ), value=50)
-Wing = WingComp(AR=wing_AR,
-                span=wing_span,
-                geometry=wing,
-=======
 
 aileronL.rotate(left_aileron_le_center, np.array([0., 1., 0.]), angles=np.deg2rad(-30))
 aileronR.rotate(right_aileron_le_center, np.array([0., 1., 0.]), angles=np.deg2rad(30))
@@ -1176,60 +1165,16 @@
                 sweep=wing_sweep,
                 geometry=wingALL,
                 parametric_geometry=wing_parametric_geometry,
->>>>>>> c049d732
                 tight_fit_ffd=False, 
                 orientation='horizontal', 
                 name='Wing', parameterization_solver=parameterization_solver, 
                 ffd_geometric_variables=ffd_geometric_variables
                 )
 
-<<<<<<< HEAD
-flapArea=left_flap_span*left_flap_chord
-flapAR = left_flap_span**2/flapArea
-
-
-flap_AR = csdl.Variable(name="flap_AR", shape=(1, ), value=flapAR)
-flap_S_ref = csdl.Variable(name="flap_S_ref", shape=(1, ), value=flapArea)
-flap_spanL = csdl.Variable(name="left_flap_span", shape=(1, ), value=left_flap_span)
-flap_spanR = csdl.Variable(name="right_flap_span", shape=(1, ), value=right_flap_span)
-flap_actuation_angle = csdl.Variable(name="flap_actuation_angle", shape=(1, ), value=0)
-
-
-FlapsLeft = WingComp(AR=flap_AR, span=flap_spanL,
-                                    geometry=flapL,tight_fit_ffd=False, orientation="horizontal", name='Left Flap',
-                                    actuate_angle=flap_actuation_angle, actuate_axis_location=0.,parameterization_solver=parameterization_solver,ffd_geometric_variables=ffd_geometric_variables)
-
-
-FlapsRight = WingComp(AR=flap_AR, span=flap_spanR,
-                                    geometry=flapR,tight_fit_ffd=False, orientation="horizontal", name='Right Flap',
-                                    actuate_angle=flap_actuation_angle, actuate_axis_location=0.,parameterization_solver=parameterization_solver,ffd_geometric_variables=ffd_geometric_variables)
-
-
-aileronArea = left_aileron_span*left_aileron_chord
-aileronAR = left_aileron_span**2/aileronArea
-aileron_AR = csdl.Variable(name="aileron_AR", shape=(1, ), value=aileronAR)
-aileron_S_ref = csdl.Variable(name="aileron_S_ref", shape=(1, ), value=aileronArea)
-aileron_spanL = csdl.Variable(name="left_aileron_span", shape=(1, ), value=left_aileron_span)
-aileron_spanR = csdl.Variable(name="right_aileron_span", shape=(1, ), value=right_aileron_span)
-aileron_actuation_angle = csdl.Variable(name="aileron_actuation_angle", shape=(1, ), value=0)
-
-Left_Aileron = WingComp(AR=aileron_AR, span=aileron_spanL,
-                                    geometry=aileronL,tight_fit_ffd=False, name='Left Aileron',orientation='horizontal', actuate_angle=aileron_actuation_angle, actuate_axis_location=0.,parameterization_solver=parameterization_solver,ffd_geometric_variables=ffd_geometric_variables)
-
-Right_Aileron = WingComp(AR=aileron_AR, span=aileron_spanR,
-                                    geometry=aileronR,tight_fit_ffd=False, name='Right Aileron',orientation='horizontal', actuate_angle=aileron_actuation_angle, actuate_axis_location=0.,parameterization_solver=parameterization_solver,ffd_geometric_variables=ffd_geometric_variables)
-
-Wing.add_subcomponent(FlapsLeft)
-Wing.add_subcomponent(FlapsRight)
-Wing.add_subcomponent(Left_Aileron)
-Wing.add_subcomponent(Right_Aileron)
-Aircraft.add_subcomponent(Wing)
-=======
 Aircraft.add_subcomponent(Wing)
 wing_fuse_connection = geometry.evaluate(wing_te_center_parametric) - geometry.evaluate(fuselage_wing_te_center_parametric)
 # print("wing_fuse_connection: ", wing_fuse_connection.value)
 parameterization_solver.add_variable(computed_value=wing_fuse_connection, desired_value=wing_fuse_connection.value)
->>>>>>> c049d732
 
 
 
@@ -1241,12 +1186,6 @@
 HT_actuation_angle = csdl.Variable(name="HT_actuation_angle", shape=(1, ), value=0)
 htALL.rotate(ht_qc, np.array([0., 1., 0.]), angles=HT_actuation_angle)
 
-<<<<<<< HEAD
-HorTail = WingComp(AR=htAR, span=HT_span, geometry=h_tail, tight_fit_ffd=False, name='Horizontal Tail', orientation='horizontal', actuate_angle=HT_actuation_angle, actuate_axis_location=0.,parameterization_solver=parameterization_solver,ffd_geometric_variables=ffd_geometric_variables)
-TrimTab = WingComp(AR=trimTabAR, span=TrimTab_span, geometry=trimTab, tight_fit_ffd=False, name='Trim Tab', orientation='horizontal',parameterization_solver=parameterization_solver,ffd_geometric_variables=ffd_geometric_variables)
-HorTail.add_subcomponent(TrimTab)
-Aircraft.add_subcomponent(HorTail)
-=======
 HorTail = WingComp(AR=HorTail_AR, span=HT_span, sweep=HT_sweep,
                    geometry=htALL, parametric_geometry=ht_parametric_geometry,
                    tight_fit_ffd=False, skip_ffd=False,
@@ -1254,7 +1193,6 @@
                    parameterization_solver=parameterization_solver,ffd_geometric_variables=ffd_geometric_variables)
 Aircraft.add_subcomponent(HorTail)
 
->>>>>>> c049d732
 
 tail_moment_arm_computed = csdl.norm(geometry.evaluate(ht_qc_center_parametric) - geometry.evaluate(wing_qc_center_parametric))
 h_tail_fuselage_connection = geometry.evaluate(ht_te_center_parametric) - geometry.evaluate(fuselage_tail_te_center_parametric)
@@ -1270,28 +1208,6 @@
 # VT_actuation_angle = csdl.Variable(name="VT_actuation_angle", shape=(1, ), value=0)
 
 
-<<<<<<< HEAD
-VertTail = WingComp(AR=vtAR, span=VT_span, geometry=vertTail, tight_fit_ffd=False, name='Vertical Tail', orientation='vertical',parameterization_solver=parameterization_solver,ffd_geometric_variables=ffd_geometric_variables)
-Rudder = WingComp(AR=rudderAR, span=Rudder_span, geometry=rudder, tight_fit_ffd=False, name='Rudder', orientation='vertical', actuate_angle=VT_actuation_angle, actuate_axis_location=0.,parameterization_solver=parameterization_solver,ffd_geometric_variables=ffd_geometric_variables)
-VertTail.add_subcomponent(Rudder)
-Aircraft.add_subcomponent(VertTail)
-
-
-rotors = Component(name='Rotors', 
-                   parameterization_solver=parameterization_solver,
-                   ffd_geometric_variables=ffd_geometric_variables)
-
-
-lift_rotors = []
-for i in range(1, 13):
-    HL_rotor = RotorComp(radius=MotorDisks[i-1],geometry=eval(f'spinner{i}'), 
-                         compute_surface_area_flag=False, skip_ffd=False, 
-                         name=f'HL Rotor {i}',parameterization_solver=parameterization_solver,
-                         ffd_geometric_variables=ffd_geometric_variables)
-    HL_rotor.geometry = eval(f'spinner{i}')
-    lift_rotors.append(HL_rotor)
-    rotors.add_subcomponent(HL_rotor)
-=======
 # VertTail = WingComp(AR=vtAR, span=VT_span, 
 #                     geometry=vtALL, parametric_geometry=vt_parametric_geometry,
 #                     tight_fit_ffd=False, 
@@ -1303,80 +1219,8 @@
 # vtail_fuselage_connection = geometry.evaluate(fuselage_rear_pts_parametric) - geometry.evaluate(vt_qc_base_parametric)
 # print('VTail Fuselage Connection: ', vtail_fuselage_connection.value)
 # parameterization_solver.add_variable(computed_value=vtail_fuselage_connection, desired_value=vtail_fuselage_connection.value)
->>>>>>> c049d732
-
-pylons = Component(name='Pylons', parameterization_solver=parameterization_solver,ffd_geometric_variables=ffd_geometric_variables)
-Aircraft.add_subcomponent(pylons)
-
-<<<<<<< HEAD
-for i in range(1, 13):
-    HL_pylon = Component(name=f'Pylon {i}', geometry=eval(f'pylon{i}'),parameterization_solver=parameterization_solver,ffd_geometric_variables=ffd_geometric_variables)
-    pylons.add_subcomponent(HL_pylon)
-    base_config.connect_component_geometries(HL_rotor, HL_pylon)
-    base_config.connect_component_geometries(HL_pylon, Wing)
-
-
-cruise_rotors = []
-for i in range(1, 3):
-    CruiseRotor = RotorComp(radius=MotorDisks[i-1],geometry=eval(f'cruise_spinner{i}'), compute_surface_area_flag=False, skip_ffd=False, name=f'Cruise Rotor {i}',parameterization_solver=parameterization_solver,ffd_geometric_variables=ffd_geometric_variables)
-    CruiseRotor.geometry = eval(f'cruise_spinner{i}')
-    cruise_rotors.append(CruiseRotor)
-    rotors.add_subcomponent(CruiseRotor)
-    base_config.connect_component_geometries(CruiseRotor, Wing)
-
-Aircraft.add_subcomponent(rotors)
-
-
-base_config.connect_component_geometries(Fuselage, Wing, connection_point=0.75*wing_le_center + 0.25*wing_te_center)
-base_config.connect_component_geometries(Fuselage, HorTail, connection_point=ht_te_center)
-base_config.connect_component_geometries(Fuselage, VertTail, connection_point=vt_te_base)
-
-base_config.connect_component_geometries(HorTail, TrimTab, connection_point=ht_te_center)
-base_config.connect_component_geometries(VertTail, Rudder, connection_point=vt_te_mid)
-base_config.connect_component_geometries(Wing, FlapsLeft, connection_point=left_flap_le_center)
-base_config.connect_component_geometries(Wing, FlapsRight, connection_point=right_flap_le_center)
-base_config.connect_component_geometries(Wing, Left_Aileron, connection_point=left_aileron_le_center)
-base_config.connect_component_geometries(Wing, Right_Aileron, connection_point=right_aileron_le_center)
-
-
-
-
-
-plot_parameters = {
-    'camera': {
-        'pos': (15, 15 * 1.25, -12),
-        'focal_point': (-10 / 2, 0, 0),
-        'distance': 0,
-        'viewup': (0, 0, -1)
-    },
-    'screenshot': f'_x57_{5}.png',
-    'title': f'x57 Plot\nAspect Ratio {5}\nArea {25} m^2\nSpan {15} m',
-}
-
-
-
-
-if run_ffd:
-    if debug:
-        base_config.setup_geometry(plot=True,recorder=recorder, run_ffd=True, plot_parameters=plot_parameters)
-    else:
-        base_config.setup_geometry(plot=True,recorder=recorder, run_ffd=True, plot_parameters=plot_parameters)
-else:
-    if debug:
-        base_config.setup_geometry(plot=True,recorder=recorder, run_ffd=False, plot_parameters=plot_parameters)
-    else:
-        recorder.inline=False
-
-# print("\nVerifying solver state:")
-# print(f"Base config solver: {base_config._parameterization_solver}")
-# print(f"Base config geometric variables: {base_config._ffd_geometric_variables.computed_values}")
-# print(f"Aircraft solver: {Aircraft._parameterization_solver}")
-# print(f"Wing solver: {Wing._parameterization_solver}")
-# print(f"Fuselage solver: {Fuselage._parameterization_solver}")
-
-BaseConfig = base_config
-
-=======
+
+
 # geometry.plot()
 parameterization_solver.evaluate(ffd_geometric_variables)
 geometry.plot(camera=dict(pos=(15, 17, -12),  # Camera position 
@@ -1384,7 +1228,6 @@
                          viewup=(0, 0, -1)),    # Camera up direction
                          title= f'X-57 Maxwell Aircraft Geometry\nSpan: {Wing.parameters.span.value[0]:.2f} m\nAR: {Wing.parameters.AR.value[0]:.2f}\nWing Area S: {Wing.parameters.S_ref.value[0]:.2f} m^2\nSweep: {Wing.parameters.sweep.value[0]:.2f} deg',
                          screenshot= REPO_ROOT_FOLDER / 'examples'/ 'advanced_examples' / 'Joeys_X57'/ 'images' / f'x_57_{Wing.parameters.span.value[0]}_AR_{Wing.parameters.AR.value[0]}_S_ref_{Wing.parameters.S_ref.value[0]}_sweep_{Wing.parameters.sweep.value[0]}.png')
->>>>>>> c049d732
 
 
 
