--- conflicted
+++ resolved
@@ -1192,8 +1192,7 @@
 
     Fuselage = FuseComp(
         length=fuselagelength, geometry=fuselage, skip_ffd=False)
-<<<<<<< HEAD
-    Airframe.add_subcomponent(Fuselage)
+    Aircraft.add_subcomponent(Fuselage)
 
 
    
@@ -1207,19 +1206,6 @@
     # ).value)
     wing_span = wingspan
     Wing = WingComp(span=wing_span,S_ref=wing_S_ref,
-=======
-    Aircraft.add_subcomponent(Fuselage)
-
-
-    wing_S_ref = csdl.Variable(name="wing_S_ref", shape=(1, ), value=S*2)
-    wing_span = csdl.Variable(name="wingspan", shape=(1, ), value=csdl.norm(
-        geometry.evaluate(wing_tip_right_le_parametric) - geometry.evaluate(wing_tip_left_le_parametric)
-    ).value)
-    AR=wing_span.value[0]**2 / wing_S_ref.value[0]
-    wing_AR = csdl.Variable(name="wing_AR", shape=(1, ), value=AR)
-
-    Wing = WingComp(AR=wing_AR,S_ref=wing_S_ref,
->>>>>>> 7bb49339
                                         geometry=wing,
                                         tight_fit_ffd=False, orientation='horizontal', name='WingComp')
     
@@ -1342,20 +1328,7 @@
     'screenshot': f'wiskgenspan_{wingspan.value[0]}_AR_{AR}.png',
     'title': f'Wisk Gen 6\nSpan: {wing_span.value[0]:.2f} m\nAR: {wing_AR.value[0]:.2f}\nWing Area S: {wing_S_ref.value[0]:.2f} m^2'
     }
-<<<<<<< HEAD
     config.system.geometry.plot(show=True, **plot_parameters)
-    
-    if run_ffd:
-        if debug:
-            config.setup_geometry(plot=True)
-        else:
-            config.setup_geometry(plot=True,recorder=recorder)
-    else:
-        if debug:
-            pass
-        else:
-            recorder.inline=False
-=======
     
     # if run_ffd:
     #     if debug:
@@ -1367,7 +1340,6 @@
     #         pass
     #     else:
     #         recorder.inline=False
->>>>>>> 7bb49339
         
 
     BaseConfig = config
